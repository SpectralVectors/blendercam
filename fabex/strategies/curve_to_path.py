--- conflicted
+++ resolved
@@ -76,11 +76,7 @@
         # Set offset Z for all chunks according to the layer information,
         for chunk_layer in chunk_copies:
             chunk = chunk_layer[0]
-<<<<<<< HEAD
-            layer = chunk_layer[1]  #
-=======
             layer = chunk_layer[1] #
->>>>>>> e372a6f9
             chunk.clamp_z(layer[1])
             # Limit Cut Depth to Operation Z Minimum
             chunk.clamp_z(o.min_z)
