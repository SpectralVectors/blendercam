<div align="center">

![BlenderCAM](documentation/images/logo.png)

- - -

### An Open Source Solution for Artistic or Industrial CAM with Blender 3D

[![Chat on Matrix](https://img.shields.io/matrix/blendercam:matrix.org?label=Chat%20on%20Matrix)](https://riot.im/app/#/room/#blendercam:matrix.org)
[![Chat on Freenode](https://img.shields.io/badge/chat-on%20freenode-brightgreen.svg)](http://webchat.freenode.net/?channels=%23blendercam)

[![Issues](https://img.shields.io/github/issues/vilemduha/blendercam)](https://github.com/vilemduha/blendercam)
![Last commit](https://img.shields.io/github/last-commit/vilemduha/blendercam)
![Contributors](https://img.shields.io/github/contributors/vilemduha/blendercam)

![Size](https://img.shields.io/github/repo-size/vilemduha/blendercam)
![License](https://img.shields.io/github/license/vilemduha/blendercam)

- - -

### [About](#About) • [How to Use](#-how-to-use-wiki) • [Features](#-features) • [Post-Processors](#-post-processors) • [Files](#-files-organisation) • [Contribute](#-contribute) • [License](#-license) • [Disclaimer](#-disclaimer)

- - - 

![BlenderCAM](documentation/images/suzanne.gif)

- - -

</div>

## 👁️ About
<<<<<<< HEAD
BlenderCAM is an add-on for the free open-source [Blender 3D package](https://www.blender.org/).

It offers an open source solution for [CAM _(Computer Aided Machining)_](https://en.wikipedia.org/wiki/Computer-aided_manufacturing) toolpath creation, simulation and [G-code](https://en.wikipedia.org/wiki/G-code) generation and export.
=======
[**Blender CAM**](https://blendercam.com/) is an open source solution for artistic, personal, commercial or industrial CAM - Computer aided machining - a g-code generation tool.
>>>>>>> b783c0f4

It has been used for many milling projects _(artistic, personal, commercial and industrial)_ since its creation in 2012, and is actively developed. 

> [!NOTE]
> _If you are a developer who would like to help, check out the section on [Contributing](#-contributing)._

## 👨‍🎓 How to Use (Wiki)

<<<<<<< HEAD
![Linux](https://img.shields.io/badge/Platform-Linux%20|%20Windows-brightgreen.svg)

BlenderCAM works on Windows or Linux.
=======
![Linux](https://img.shields.io/badge/Plateform-Linux%20|%20MacOS%20|%20Windows-brightgreen.svg)

Blendercam works on Windows or Linux and MacOS.
>>>>>>> b783c0f4

* [BlenderCAM Installation](documentation/Blendercam%20Installation.md)
* [Getting Started](documentation/Getting%20started.md)
* [Panel Descriptions](documentation/Blendercam-Panel-Descriptions.md)
* [Tools](documentation/Blendercam-Tools.md)
* [Example of using Profile and Pocket operations](documentation/Profile%20and%20Pocket%20operations.md)

<<<<<<< HEAD
> [!NOTE]
> BlenderCAM _should_ work on MacOS, but it has not been tested.

=======
(The full [documentation](https://blendercam.com/documentation/) can also be found on the website)
>>>>>>> b783c0f4
## 👌 Features

|                            | Blender from 2.80 to 4.1
| -------------------------- | :----------------: |
| Several Milling Strategies for 2D and 3D          |         ✔️        |
| Cutter Types: Ball, Ballcone, Endmill Flat, V-Carve _(various angles)_, User Defined             |         ✔️         |  
| Work with 3D Data or Depth Images       |         ✔️         |  
| Layers and Skin for Roughing |         ✔️         |  
| Inverse Milling   |         ✔️         |  
| Various Options for Ambient around Model  |         ✔️         |  
| Protection of Vertical Surfaces       |         ✔️         |  
| Stay Low - Option for Movement       |         ✔️         |  
| Material Size Setup  |         ✔️         |  
| Simulation of 3D Operations        |         ✔️         |  
| Arc Retract   |         ✔️         |  
| Pack Curves and Slice Model   |         ✔️         |  
| Automatic Bridges for Cutout Operation   |         ✔️         |  
| Chain Export and Simulation  |         ✔️         |   

### Pending Features
* Helix entry and ramp down are experimental.
* 4 and 5 axis milling are only manual


## 💻 Post-processors
* GRBL
* Iso
* LinuxCNC - EMC2
* Fadal
* Heidenhain
* Sieg KX1
* Hafco HM-50
* Centroïd M40
* Anilam Crusader M
* Gravos
* WinPC-NC
* ShopBot MTC
* Lynx Otter o
* ...


## 📒 Files Organisation

```graphql
.
├── config - # 'startup' and 'userpref' blend files
├── documentation - # How to Use (Wiki) - files
├── Examples - # Bas Relief & Intarsion operation demo files and images
├── scripts
│   └── addons
│       └── cam - # Main Addon Folder
│           ├── nc - # Post-Processors
│           ├── opencamlib - # OpenCAMLib functions
│           ├── presets - # Quick access to pre-defined cutting tools, machines and operations
│           │   ├── cam_cutters
│           │   ├── cam_machines
│           │   └── cam_operations
│           ├── tests - # Developer Tests
│           │   └── test_data - # Test output
│           └── ui_panels - # User Interface
└── static - # Logo

```



## 🤝 Contribute
#### BlenderCAM is in active development.

Originally created by [Vilem Novak](https://github.com/vilemduha), the addon is currently maintained by [Alain Pelletier](https://github.com/pppalain) and a team of contributors. 

If you are a developer who would like to contribute to the project, please fork and open pull requests.

If you wish to contribute to the addon, your code must be GPL or a more permissive license (e.g.: MIT, Public Domain).

> [!TIP]
> _If you need help or want to discuss about BlenderCAM you can join the [Chat Room #BlenderCAM:matrix.org on Matrix](https://riot.im/app/#/room/#blendercam:matrix.org)._

### Contributors
<a href="https://github.com/pppalain/blendercam/graphs/contributors">
  <img src="https://contrib.rocks/image?repo=pppalain/blendercam" />
</a>

### Additional Contributors & Acknowledgements
Hirutso Enni, Kurt Jensen, Dan Falck, Dan Heeks, Brad Collette, Michael Haberler, dhull, jonathanwin, Leemon Baird, Devon (Gorialis) R, Steven Fortune, Bill Simons, Carson Farmer, domlysz

## 🪪 License
BlenderCAM is licensed under GPLv3, __UNLESS OTHERWISE INDICATED__.

> [!NOTE]
> _Some files in this addon use code from other sources, see the file docstring a the top of each file for attribution and license information._
> 
> _Please ensure that you read and abide by the license terms given for each file._

## 🤕 DISCLAIMER
> [!WARNING]
THE AUTHORS OF THIS SOFTWARE ACCEPT ABSOLUTELY NO LIABILITY FOR
ANY HARM OR LOSS RESULTING FROM ITS USE.
> 
> IT IS _EXTREMELY_ UNWISE
TO RELY ON SOFTWARE ALONE FOR SAFETY.
> 
> Any machinery capable of
harming persons must have provisions for completely removing power
from all motors, etc, before persons enter any danger area.
>
> All
machinery must be designed to comply with local and national safety
codes, and the authors of this software can not, and do not, take
any responsibility for such compliance.<|MERGE_RESOLUTION|>--- conflicted
+++ resolved
@@ -29,13 +29,8 @@
 </div>
 
 ## 👁️ About
-<<<<<<< HEAD
-BlenderCAM is an add-on for the free open-source [Blender 3D package](https://www.blender.org/).
+[**Blender CAM**](https://blendercam.com/) is an open source solution for artistic, personal, commercial or industrial CAM - Computer aided machining - a g-code generation tool.
 
-It offers an open source solution for [CAM _(Computer Aided Machining)_](https://en.wikipedia.org/wiki/Computer-aided_manufacturing) toolpath creation, simulation and [G-code](https://en.wikipedia.org/wiki/G-code) generation and export.
-=======
-[**Blender CAM**](https://blendercam.com/) is an open source solution for artistic, personal, commercial or industrial CAM - Computer aided machining - a g-code generation tool.
->>>>>>> b783c0f4
 
 It has been used for many milling projects _(artistic, personal, commercial and industrial)_ since its creation in 2012, and is actively developed. 
 
@@ -44,15 +39,9 @@
 
 ## 👨‍🎓 How to Use (Wiki)
 
-<<<<<<< HEAD
-![Linux](https://img.shields.io/badge/Platform-Linux%20|%20Windows-brightgreen.svg)
-
-BlenderCAM works on Windows or Linux.
-=======
 ![Linux](https://img.shields.io/badge/Plateform-Linux%20|%20MacOS%20|%20Windows-brightgreen.svg)
 
 Blendercam works on Windows or Linux and MacOS.
->>>>>>> b783c0f4
 
 * [BlenderCAM Installation](documentation/Blendercam%20Installation.md)
 * [Getting Started](documentation/Getting%20started.md)
@@ -60,13 +49,7 @@
 * [Tools](documentation/Blendercam-Tools.md)
 * [Example of using Profile and Pocket operations](documentation/Profile%20and%20Pocket%20operations.md)
 
-<<<<<<< HEAD
-> [!NOTE]
-> BlenderCAM _should_ work on MacOS, but it has not been tested.
-
-=======
 (The full [documentation](https://blendercam.com/documentation/) can also be found on the website)
->>>>>>> b783c0f4
 ## 👌 Features
 
 |                            | Blender from 2.80 to 4.1
