"""BlenderCAM '__init__.py' © 2012 Vilem Novak

Import Modules, bl_info, Register and Unregister Classes
"""

# Python Standard Library
import subprocess
import sys

# pip Packages
try:
    import shapely
except ModuleNotFoundError:
    # pip install required python stuff
    subprocess.check_call([sys.executable, "-m", "ensurepip"])
    subprocess.check_call([sys.executable, "-m", "pip", "install", "--upgrade", " pip"])
    subprocess.check_call(
        [sys.executable, "-m", "pip", "install", "shapely", "Equation", "opencamlib"]
    )

    # Numba Install temporarily disabled after crash report
    # install numba if available for this platform, ignore failure
    # subprocess.run([sys.executable, "-m", "pip", "install", "numba"])

# Blender Library
import bpy
from bpy.props import (
    CollectionProperty,
    IntProperty,
    PointerProperty,
    StringProperty,
)
from bpy_extras.object_utils import object_data_add

# Relative Imports - from 'cam' module
from . import basrelief
from .autoupdate import (
    UpdateChecker,
    Updater,
    UpdateSourceOperator,
)
from .cam_operation import camOperation
from .chain import (
    camChain,
    opReference,
)
from .curvecamcreate import (
    CamCurveDrawer,
    CamCurveFlatCone,
    CamCurveGear,
    CamCurveHatch,
    CamCurveInterlock,
    CamCurveMortise,
    CamCurvePlate,
    CamCurvePuzzle,
)
from .curvecamequation import (
    CamCustomCurve,
    CamHypotrochoidCurve,
    CamLissajousCurve,
    CamSineCurve,
)
from .curvecamtools import (
    CamCurveBoolean,
    CamCurveConvexHull,
    CamCurveIntarsion,
    CamCurveOvercuts,
    CamCurveOvercutsB,
    CamCurveRemoveDoubles,
    CamMeshGetPockets,
    CamOffsetSilhouete,
    CamObjectSilhouete,
)
from .engine import (
    CNCCAM_ENGINE,
    get_panels,
)
from .machine_settings import machineSettings
from .ops import (
    CalculatePath,
    # bridges related
    CamBridgesAdd,
    CamChainAdd,
    CamChainRemove,
    CamChainOperationAdd,
    CamChainOperationRemove,
    CamChainOperationUp,
    CamChainOperationDown,
    CamOperationAdd,
    CamOperationCopy,
    CamOperationRemove,
    CamOperationMove,
    # 5 axis ops
    CamOrientationAdd,
    # shape packing
    CamPackObjects,
    CamSliceObjects,
    CAMSimulate,
    CAMSimulateChain,
    KillPathsBackground,
    PathsAll,
    PathsBackground,
    PathsChain,
    PathExport,
    PathExportChain,
    timer_update,
)
from .pack import PackObjectsSettings
from .pie_menu.pie_cam import VIEW3D_MT_PIE_CAM
from .pie_menu.pie_chains import VIEW3D_MT_PIE_Chains
from .pie_menu.pie_curvecreators import VIEW3D_MT_PIE_CurveCreators
from .pie_menu.pie_curvetools import VIEW3D_MT_PIE_CurveTools
from .pie_menu.pie_info import VIEW3D_MT_PIE_Info
from .pie_menu.pie_machine import VIEW3D_MT_PIE_Machine
from .pie_menu.pie_material import VIEW3D_MT_PIE_Material
from .pie_menu.pie_pack_slice_relief import VIEW3D_MT_PIE_PackSliceRelief
from .pie_menu.active_op.pie_area import VIEW3D_MT_PIE_Area
from .pie_menu.active_op.pie_cutter import VIEW3D_MT_PIE_Cutter
from .pie_menu.active_op.pie_feedrate import VIEW3D_MT_PIE_Feedrate
from .pie_menu.active_op.pie_gcode import VIEW3D_MT_PIE_Gcode
from .pie_menu.active_op.pie_movement import VIEW3D_MT_PIE_Movement
from .pie_menu.active_op.pie_operation import VIEW3D_MT_PIE_Operation
from .pie_menu.active_op.pie_optimisation import VIEW3D_MT_PIE_Optimisation
from .pie_menu.active_op.pie_setup import VIEW3D_MT_PIE_Setup
from .preferences import CamAddonPreferences
from .preset_managers import (
    AddPresetCamCutter,
    AddPresetCamMachine,
    AddPresetCamOperation,
    CAM_CUTTER_MT_presets,
    CAM_MACHINE_MT_presets,
    CAM_OPERATION_MT_presets,
)
from .slice import SliceObjectsSettings
from .ui import (
    CustomPanel,
    import_settings,
    VIEW3D_PT_tools_curvetools,
    VIEW3D_PT_tools_create,
    WM_OT_gcode_import,
)
from .ui_panels.area import CAM_AREA_Panel
from .ui_panels.chains import (
    CAM_CHAINS_Panel,
    CAM_UL_chains,
    CAM_UL_operations,
)
from .ui_panels.cutter import CAM_CUTTER_Panel
from .ui_panels.feedrate import CAM_FEEDRATE_Panel
from .ui_panels.gcode import CAM_GCODE_Panel
from .ui_panels.info import (
    CAM_INFO_Panel,
    CAM_INFO_Properties,
)
from .ui_panels.interface import (
    CAM_INTERFACE_Panel,
    CAM_INTERFACE_Properties,
)
from .ui_panels.machine import CAM_MACHINE_Panel
from .ui_panels.material import (
    CAM_MATERIAL_Panel,
    CAM_MATERIAL_PositionObject,
    CAM_MATERIAL_Properties,
)
from .ui_panels.movement import (
    CAM_MOVEMENT_Panel,
    CAM_MOVEMENT_Properties,
)
from .ui_panels.op_properties import CAM_OPERATION_PROPERTIES_Panel
from .ui_panels.operations import CAM_OPERATIONS_Panel
from .ui_panels.optimisation import (
    CAM_OPTIMISATION_Panel,
    CAM_OPTIMISATION_Properties,
)
from .ui_panels.pack import CAM_PACK_Panel
from .ui_panels.slice import CAM_SLICE_Panel
from .utils import (
    check_operations_on_load,
    updateOperation,
)


bl_info = {
<<<<<<< HEAD
    "name": "BlenderCAM - G-code Generation Tools",
    "author": "Vilem Novak & Contributors",
    "version":(1,0,25),
=======
    "name": "CAM - gcode generation tools",
    "author": "Vilem Novak",
    "version":(1,0,5),
>>>>>>> 83c76bee
    "blender": (3, 6, 0),
    "location": "Properties > render",
    "description": "Generate Machining Paths for CNC",
    "warning": "",
    "doc_url": "https://blendercam.com/",
    "tracker_url": "",
    "category": "Scene",
}


classes = [
    # CamBackgroundMonitor

    # .autoupdate
    UpdateSourceOperator,
    Updater,
    UpdateChecker,

    # .chain
    opReference,
    camChain,

    # .curvecamcreate
    CamCurveDrawer,
    CamCurveFlatCone,
    CamCurveGear,
    CamCurveHatch,
    CamCurveInterlock,
    CamCurveMortise,
    CamCurvePlate,
    CamCurvePuzzle,

    # .curvecamequation
    CamCustomCurve,
    CamHypotrochoidCurve,
    CamLissajousCurve,
    CamSineCurve,

    # .curvecamtools
    CamCurveBoolean,
    CamCurveConvexHull,
    CamCurveIntarsion,
    CamCurveOvercuts,
    CamCurveOvercutsB,
    CamCurveRemoveDoubles,
    CamMeshGetPockets,
    CamOffsetSilhouete,
    CamObjectSilhouete,

    # .engine
    CNCCAM_ENGINE,

    # .machine_settings
    machineSettings,

    # .ops
    CalculatePath,
    # bridges related
    CamBridgesAdd,
    CamChainAdd,
    CamChainRemove,
    CamChainOperationAdd,
    CamChainOperationRemove,
    CamChainOperationUp,
    CamChainOperationDown,
    CamOperationAdd,
    CamOperationCopy,
    CamOperationRemove,
    CamOperationMove,
    # 5 axis ops
    CamOrientationAdd,
    # shape packing
    CamPackObjects,
    CamSliceObjects,
    CAMSimulate,
    CAMSimulateChain,
    KillPathsBackground,
    PathsAll,
    PathsBackground,
    PathsChain,
    PathExport,
    PathExportChain,

    # .pack
    PackObjectsSettings,

    # .preferences
    CamAddonPreferences,

    # .preset_managers
    CAM_CUTTER_MT_presets,
    CAM_OPERATION_MT_presets,
    CAM_MACHINE_MT_presets,
    AddPresetCamCutter,
    AddPresetCamOperation,
    AddPresetCamMachine,

    # .slice
    SliceObjectsSettings,

    # .ui and .ui_panels - the order will affect the layout
    import_settings,
    CAM_UL_operations,
    CAM_UL_chains,
    CAM_INTERFACE_Panel,
    CAM_INTERFACE_Properties,
    CAM_CHAINS_Panel,
    CAM_OPERATIONS_Panel,
    CAM_INFO_Properties,
    CAM_INFO_Panel,
    CAM_MATERIAL_Panel,
    CAM_MATERIAL_Properties,
    CAM_MATERIAL_PositionObject,
    CAM_OPERATION_PROPERTIES_Panel,
    CAM_OPTIMISATION_Panel,
    CAM_OPTIMISATION_Properties,
    CAM_AREA_Panel,
    CAM_MOVEMENT_Panel,
    CAM_MOVEMENT_Properties,
    CAM_FEEDRATE_Panel,
    CAM_CUTTER_Panel,
    CAM_GCODE_Panel,
    CAM_MACHINE_Panel,
    CAM_PACK_Panel,
    CAM_SLICE_Panel,
    VIEW3D_PT_tools_curvetools,
    VIEW3D_PT_tools_create,
    CustomPanel,
    WM_OT_gcode_import,

    # .pie_menu and .pie_menu.active_op - placed after .ui in case inheritance is possible
    VIEW3D_MT_PIE_CAM,
    VIEW3D_MT_PIE_Machine,
    VIEW3D_MT_PIE_Material,
    VIEW3D_MT_PIE_Operation,
    VIEW3D_MT_PIE_Chains,
    VIEW3D_MT_PIE_Setup,
    VIEW3D_MT_PIE_Optimisation,
    VIEW3D_MT_PIE_Area,
    VIEW3D_MT_PIE_Movement,
    VIEW3D_MT_PIE_Feedrate,
    VIEW3D_MT_PIE_Cutter,
    VIEW3D_MT_PIE_Gcode,
    VIEW3D_MT_PIE_Info,
    VIEW3D_MT_PIE_PackSliceRelief,
    VIEW3D_MT_PIE_CurveCreators,
    VIEW3D_MT_PIE_CurveTools,

    # .cam_operation - last to allow dependencies to register before it
    camOperation,
]


def register() -> None:
    for cls in classes:
        bpy.utils.register_class(cls)

    basrelief.register()

    bpy.app.handlers.frame_change_pre.append(timer_update)
    bpy.app.handlers.load_post.append(check_operations_on_load)
    # bpy.types.INFO_HT_header.append(header_info)

    scene = bpy.types.Scene

    scene.cam_active_chain = IntProperty(
        name="CAM Active Chain",
        description="The selected chain",
    )
    scene.cam_active_operation = IntProperty(
        name="CAM Active Operation",
        description="The selected operation",
        update=updateOperation,
    )
    scene.cam_chains = CollectionProperty(
        type=camChain,
    )
    scene.cam_import_gcode = PointerProperty(
        type=import_settings,
    )
    scene.cam_machine = PointerProperty(
        type=machineSettings,
    )
    scene.cam_operations = CollectionProperty(
        type=camOperation,
    )
    scene.cam_pack = PointerProperty(
        type=PackObjectsSettings,
    )
    scene.cam_slice = PointerProperty(
        type=SliceObjectsSettings,
    )
    scene.cam_text = StringProperty()
    scene.interface = PointerProperty(
        type=CAM_INTERFACE_Properties,
    )

    for panel in get_panels():
        panel.COMPAT_ENGINES.add("CNCCAM_RENDER")

    wm = bpy.context.window_manager
    addon_kc = wm.keyconfigs.addon

    km = addon_kc.keymaps.new(name='Object Mode')
    kmi = km.keymap_items.new(
        "wm.call_menu_pie",
        'C',
        'PRESS',
        alt=True,
    )
    kmi.properties.name = 'VIEW3D_MT_PIE_CAM'
    kmi.active = True


def unregister() -> None:
    for cls in classes:
        bpy.utils.unregister_class(cls)

    basrelief.unregister()

    scene = bpy.types.Scene

    # cam chains are defined hardly now.
    del scene.cam_chains
    del scene.cam_active_chain
    del scene.cam_operations
    del scene.cam_active_operation
    del scene.cam_machine
    del scene.cam_import_gcode
    del scene.cam_text
    del scene.cam_pack
    del scene.cam_slice

    for panel in get_panels():
        if 'CNCCAM_RENDER' in panel.COMPAT_ENGINES:
            panel.COMPAT_ENGINES.remove('CNCCAM_RENDER')

    wm = bpy.context.window_manager
    active_kc = wm.keyconfigs.active

    for key in active_kc.keymaps['Object Mode'].keymap_items:
        if (key.idname == 'wm.call_menu' and key.properties.name == 'VIEW3D_MT_PIE_CAM'):
            active_kc.keymaps['Object Mode'].keymap_items.remove(key)<|MERGE_RESOLUTION|>--- conflicted
+++ resolved
@@ -181,15 +181,10 @@
 
 
 bl_info = {
-<<<<<<< HEAD
     "name": "BlenderCAM - G-code Generation Tools",
     "author": "Vilem Novak & Contributors",
     "version":(1,0,25),
-=======
-    "name": "CAM - gcode generation tools",
-    "author": "Vilem Novak",
-    "version":(1,0,5),
->>>>>>> 83c76bee
+
     "blender": (3, 6, 0),
     "location": "Properties > render",
     "description": "Generate Machining Paths for CNC",
