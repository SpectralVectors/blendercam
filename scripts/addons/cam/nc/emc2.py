from . import nc
from . import iso
import math

class Creator(iso.Creator):
	def __init__(self): 
		iso.Creator.__init__(self) 

	def SPACE(self): return('')
	def TAP(self): return('G33.1')
	def TAP_DEPTH(self, format, depth): return(self.SPACE() + 'K' + (format.string(depth)))
	def BORE_FEED_OUT(self): return('G85')
	def BORE_SPINDLE_STOP_RAPID_OUT(self): return('G86')
	def BORE_DWELL_FEED_OUT(self, format, dwell): return('G89') + self.SPACE() + (format.string(dwell))

	def program_begin(self, id, comment):
		self.write( ('(' + comment + ')' + '\n') )

 ############################################################################
    ##  Settings
    
	def imperial(self):
            self.write( self.IMPERIAL() + '\t (Imperial Values)\n')
            self.fmt.number_of_decimal_places = 4

	def metric(self):
            self.fmt.number_of_decimal_places = 3
            self.write( self.METRIC() + '\t (Metric Values)\n' )

	def absolute(self):
		self.write( self.ABSOLUTE() + '\t (Absolute Coordinates)\n')

	def incremental(self):
		self.write( self.INCREMENTAL() + '\t (Incremental Coordinates)\n' )

	def polar(self, on=True):
		if (on) :
			self.write(self.POLAR_ON() + '\t (Polar ON)\n' )
		else : 
			self.write(self.POLAR_OFF() + '\t (Polar OFF)\n' )

	def set_plane(self, plane):
		if (plane == 0) : 
			self.write(self.PLANE_XY() + '\t (Select XY Plane)\n')
		elif (plane == 1) :
			self.write(self.PLANE_XZ() + '\t (Select XZ Plane)\n')
		elif (plane == 2) : 
			self.write(self.PLANE_YZ() + '\t (Select YZ Plane)\n')

<<<<<<< HEAD
	def comment(self, text):
		self.write((self.COMMENT(text) + '\n'))
=======
>>>>>>> f14bd23c

	# This is the coordinate system we're using.  G54->G59, G59.1, G59.2, G59.3
	# These are selected by values from 1 to 9 inclusive.
	def workplane(self, id):
		if ((id >= 1) and (id <= 6)):
			self.write( (self.WORKPLANE() % (id + self.WORKPLANE_BASE())) + '\t (Select Relative Coordinate System)\n')
		if ((id >= 7) and (id <= 9)):
			self.write( ((self.WORKPLANE() % (6 + self.WORKPLANE_BASE())) + ('.%i' % (id - 6))) + '\t (Select Relative Coordinate System)\n')

	def report_probe_results(self, x1=None, y1=None, z1=None, x2=None, y2=None, z2=None, x3=None, y3=None, z3=None, x4=None, y4=None, z4=None, x5=None, y5=None, z5=None, x6=None, y6=None, z6=None, xml_file_name=None ):
		if (xml_file_name != None):
			self.comment('Generate an XML document describing the probed coordinates found');
			self.write('(LOGOPEN,')
			self.write(xml_file_name)
			self.write(')\n')

		self.write('(LOG,<POINTS>)\n')

		if ((x1 != None) or (y1 != None) or (z1 != None)):
			self.write('(LOG,<POINT>)\n')

		if (x1 != None):
			self.write('#<_value>=[' + x1 + ']\n')
			self.write('(LOG,<X>#<_value></X>)\n')

		if (y1 != None):
			self.write('#<_value>=[' + y1 + ']\n')
			self.write('(LOG,<Y>#<_value></Y>)\n')

		if (z1 != None):
			self.write('#<_value>=[' + z1 + ']\n')
			self.write('(LOG,<Z>#<_value></Z>)\n')

		if ((x1 != None) or (y1 != None) or (z1 != None)):
			self.write('(LOG,</POINT>)\n')

		if ((x2 != None) or (y2 != None) or (z2 != None)):
			self.write('(LOG,<POINT>)\n')

		if (x2 != None):
			self.write('#<_value>=[' + x2 + ']\n')
			self.write('(LOG,<X>#<_value></X>)\n')

		if (y2 != None):
			self.write('#<_value>=[' + y2 + ']\n')
			self.write('(LOG,<Y>#<_value></Y>)\n')

		if (z2 != None):
			self.write('#<_value>=[' + z2 + ']\n')
			self.write('(LOG,<Z>#<_value></Z>)\n')

		if ((x2 != None) or (y2 != None) or (z2 != None)):
			self.write('(LOG,</POINT>)\n')

		if ((x3 != None) or (y3 != None) or (z3 != None)):
			self.write('(LOG,<POINT>)\n')

		if (x3 != None):
			self.write('#<_value>=[' + x3 + ']\n')
			self.write('(LOG,<X>#<_value></X>)\n')

		if (y3 != None):
			self.write('#<_value>=[' + y3 + ']\n')
			self.write('(LOG,<Y>#<_value></Y>)\n')

		if (z3 != None):
			self.write('#<_value>=[' + z3 + ']\n')
			self.write('(LOG,<Z>#<_value></Z>)\n')

		if ((x3 != None) or (y3 != None) or (z3 != None)):
			self.write('(LOG,</POINT>)\n')

		if ((x4 != None) or (y4 != None) or (z4 != None)):
			self.write('(LOG,<POINT>)\n')

		if (x4 != None):
			self.write('#<_value>=[' + x4 + ']\n')
			self.write('(LOG,<X>#<_value></X>)\n')

		if (y4 != None):
			self.write('#<_value>=[' + y4 + ']\n')
			self.write('(LOG,<Y>#<_value></Y>)\n')

		if (z4 != None):
			self.write('#<_value>=[' + z4 + ']\n')
			self.write('(LOG,<Z>#<_value></Z>)\n')

		if ((x4 != None) or (y4 != None) or (z4 != None)):
			self.write('(LOG,</POINT>)\n')

		if ((x5 != None) or (y5 != None) or (z5 != None)):
			self.write('(LOG,<POINT>)\n')

		if (x5 != None):
			self.write('#<_value>=[' + x5 + ']\n')
			self.write('(LOG,<X>#<_value></X>)\n')

		if (y5 != None):
			self.write('#<_value>=[' + y5 + ']\n')
			self.write('(LOG,<Y>#<_value></Y>)\n')

		if (z5 != None):
			self.write('#<_value>=[' + z5 + ']\n')
			self.write('(LOG,<Z>#<_value></Z>)\n')

		if ((x5 != None) or (y5 != None) or (z5 != None)):
			self.write('(LOG,</POINT>)\n')

		if ((x6 != None) or (y6 != None) or (z6 != None)):
			self.write('(LOG,<POINT>)\n')

		if (x6 != None):
			self.write('#<_value>=[' + x6 + ']\n')
			self.write('(LOG,<X>#<_value></X>)\n')

		if (y6 != None):
			self.write('#<_value>=[' + y6 + ']\n')
			self.write('(LOG,<Y>#<_value></Y>)\n')

		if (z6 != None):
			self.write('#<_value>=[' + z6 + ']\n')
			self.write('(LOG,<Z>#<_value></Z>)\n')

		if ((x6 != None) or (y6 != None) or (z6 != None)):
			self.write('(LOG,</POINT>)\n')

		self.write('(LOG,</POINTS>)\n')

		if (xml_file_name != None):
			self.write('(LOGCLOSE)\n')
			
	def open_log_file(self, xml_file_name=None ):
		self.write('(LOGOPEN,')
		self.write(xml_file_name)
		self.write(')\n')
			
	def close_log_file(self):
		self.write('(LOGCLOSE)\n')
			
	def log_coordinate(self, x=None, y=None, z=None):
		if ((x != None) or (y != None) or (z != None)):
			self.write('(LOG,<POINT>)\n')

		if (x != None):
			self.write('#<_value>=[' + x + ']\n')
			self.write('(LOG,<X>#<_value></X>)\n')

		if (y != None):
			self.write('#<_value>=[' + y + ']\n')
			self.write('(LOG,<Y>#<_value></Y>)\n')

		if (z != None):
			self.write('#<_value>=[' + z + ']\n')
			self.write('(LOG,<Z>#<_value></Z>)\n')

		if ((x != None) or (y != None) or (z != None)):
			self.write('(LOG,</POINT>)\n')

	def log_message(self, message=None ):
		self.write('(LOG,' + message + ')\n')
		
	def start_CRC(self, left = True, radius = 0.0):
		if self.t == None:
			raise "No tool specified for start_CRC()"
		if left:
			self.write(('G41' + self.SPACE() + 'D%i') % self.t  + '\t (start left cutter radius compensation)\n' )
		else:
			self.write(('G42' + self.SPACE() + 'D%i') % self.t  + '\t (start right cutter radius compensation)\n' )

	def end_CRC(self):
		self.g = 'G40'
		self.write_preps()
		self.write_misc()
		self.write('\t (end cutter radius compensation)\n')
		
	
	

	def tool_defn(self, id, name='', params=None):
		pass
			
nc.creator = Creator()
<|MERGE_RESOLUTION|>--- conflicted
+++ resolved
@@ -1,236 +1,231 @@
-from . import nc
-from . import iso
-import math
-
-class Creator(iso.Creator):
-	def __init__(self): 
-		iso.Creator.__init__(self) 
-
-	def SPACE(self): return('')
-	def TAP(self): return('G33.1')
-	def TAP_DEPTH(self, format, depth): return(self.SPACE() + 'K' + (format.string(depth)))
-	def BORE_FEED_OUT(self): return('G85')
-	def BORE_SPINDLE_STOP_RAPID_OUT(self): return('G86')
-	def BORE_DWELL_FEED_OUT(self, format, dwell): return('G89') + self.SPACE() + (format.string(dwell))
-
-	def program_begin(self, id, comment):
-		self.write( ('(' + comment + ')' + '\n') )
-
- ############################################################################
-    ##  Settings
-    
-	def imperial(self):
-            self.write( self.IMPERIAL() + '\t (Imperial Values)\n')
-            self.fmt.number_of_decimal_places = 4
-
-	def metric(self):
-            self.fmt.number_of_decimal_places = 3
-            self.write( self.METRIC() + '\t (Metric Values)\n' )
-
-	def absolute(self):
-		self.write( self.ABSOLUTE() + '\t (Absolute Coordinates)\n')
-
-	def incremental(self):
-		self.write( self.INCREMENTAL() + '\t (Incremental Coordinates)\n' )
-
-	def polar(self, on=True):
-		if (on) :
-			self.write(self.POLAR_ON() + '\t (Polar ON)\n' )
-		else : 
-			self.write(self.POLAR_OFF() + '\t (Polar OFF)\n' )
-
-	def set_plane(self, plane):
-		if (plane == 0) : 
-			self.write(self.PLANE_XY() + '\t (Select XY Plane)\n')
-		elif (plane == 1) :
-			self.write(self.PLANE_XZ() + '\t (Select XZ Plane)\n')
-		elif (plane == 2) : 
-			self.write(self.PLANE_YZ() + '\t (Select YZ Plane)\n')
-
-<<<<<<< HEAD
-	def comment(self, text):
-		self.write((self.COMMENT(text) + '\n'))
-=======
->>>>>>> f14bd23c
-
-	# This is the coordinate system we're using.  G54->G59, G59.1, G59.2, G59.3
-	# These are selected by values from 1 to 9 inclusive.
-	def workplane(self, id):
-		if ((id >= 1) and (id <= 6)):
-			self.write( (self.WORKPLANE() % (id + self.WORKPLANE_BASE())) + '\t (Select Relative Coordinate System)\n')
-		if ((id >= 7) and (id <= 9)):
-			self.write( ((self.WORKPLANE() % (6 + self.WORKPLANE_BASE())) + ('.%i' % (id - 6))) + '\t (Select Relative Coordinate System)\n')
-
-	def report_probe_results(self, x1=None, y1=None, z1=None, x2=None, y2=None, z2=None, x3=None, y3=None, z3=None, x4=None, y4=None, z4=None, x5=None, y5=None, z5=None, x6=None, y6=None, z6=None, xml_file_name=None ):
-		if (xml_file_name != None):
-			self.comment('Generate an XML document describing the probed coordinates found');
-			self.write('(LOGOPEN,')
-			self.write(xml_file_name)
-			self.write(')\n')
-
-		self.write('(LOG,<POINTS>)\n')
-
-		if ((x1 != None) or (y1 != None) or (z1 != None)):
-			self.write('(LOG,<POINT>)\n')
-
-		if (x1 != None):
-			self.write('#<_value>=[' + x1 + ']\n')
-			self.write('(LOG,<X>#<_value></X>)\n')
-
-		if (y1 != None):
-			self.write('#<_value>=[' + y1 + ']\n')
-			self.write('(LOG,<Y>#<_value></Y>)\n')
-
-		if (z1 != None):
-			self.write('#<_value>=[' + z1 + ']\n')
-			self.write('(LOG,<Z>#<_value></Z>)\n')
-
-		if ((x1 != None) or (y1 != None) or (z1 != None)):
-			self.write('(LOG,</POINT>)\n')
-
-		if ((x2 != None) or (y2 != None) or (z2 != None)):
-			self.write('(LOG,<POINT>)\n')
-
-		if (x2 != None):
-			self.write('#<_value>=[' + x2 + ']\n')
-			self.write('(LOG,<X>#<_value></X>)\n')
-
-		if (y2 != None):
-			self.write('#<_value>=[' + y2 + ']\n')
-			self.write('(LOG,<Y>#<_value></Y>)\n')
-
-		if (z2 != None):
-			self.write('#<_value>=[' + z2 + ']\n')
-			self.write('(LOG,<Z>#<_value></Z>)\n')
-
-		if ((x2 != None) or (y2 != None) or (z2 != None)):
-			self.write('(LOG,</POINT>)\n')
-
-		if ((x3 != None) or (y3 != None) or (z3 != None)):
-			self.write('(LOG,<POINT>)\n')
-
-		if (x3 != None):
-			self.write('#<_value>=[' + x3 + ']\n')
-			self.write('(LOG,<X>#<_value></X>)\n')
-
-		if (y3 != None):
-			self.write('#<_value>=[' + y3 + ']\n')
-			self.write('(LOG,<Y>#<_value></Y>)\n')
-
-		if (z3 != None):
-			self.write('#<_value>=[' + z3 + ']\n')
-			self.write('(LOG,<Z>#<_value></Z>)\n')
-
-		if ((x3 != None) or (y3 != None) or (z3 != None)):
-			self.write('(LOG,</POINT>)\n')
-
-		if ((x4 != None) or (y4 != None) or (z4 != None)):
-			self.write('(LOG,<POINT>)\n')
-
-		if (x4 != None):
-			self.write('#<_value>=[' + x4 + ']\n')
-			self.write('(LOG,<X>#<_value></X>)\n')
-
-		if (y4 != None):
-			self.write('#<_value>=[' + y4 + ']\n')
-			self.write('(LOG,<Y>#<_value></Y>)\n')
-
-		if (z4 != None):
-			self.write('#<_value>=[' + z4 + ']\n')
-			self.write('(LOG,<Z>#<_value></Z>)\n')
-
-		if ((x4 != None) or (y4 != None) or (z4 != None)):
-			self.write('(LOG,</POINT>)\n')
-
-		if ((x5 != None) or (y5 != None) or (z5 != None)):
-			self.write('(LOG,<POINT>)\n')
-
-		if (x5 != None):
-			self.write('#<_value>=[' + x5 + ']\n')
-			self.write('(LOG,<X>#<_value></X>)\n')
-
-		if (y5 != None):
-			self.write('#<_value>=[' + y5 + ']\n')
-			self.write('(LOG,<Y>#<_value></Y>)\n')
-
-		if (z5 != None):
-			self.write('#<_value>=[' + z5 + ']\n')
-			self.write('(LOG,<Z>#<_value></Z>)\n')
-
-		if ((x5 != None) or (y5 != None) or (z5 != None)):
-			self.write('(LOG,</POINT>)\n')
-
-		if ((x6 != None) or (y6 != None) or (z6 != None)):
-			self.write('(LOG,<POINT>)\n')
-
-		if (x6 != None):
-			self.write('#<_value>=[' + x6 + ']\n')
-			self.write('(LOG,<X>#<_value></X>)\n')
-
-		if (y6 != None):
-			self.write('#<_value>=[' + y6 + ']\n')
-			self.write('(LOG,<Y>#<_value></Y>)\n')
-
-		if (z6 != None):
-			self.write('#<_value>=[' + z6 + ']\n')
-			self.write('(LOG,<Z>#<_value></Z>)\n')
-
-		if ((x6 != None) or (y6 != None) or (z6 != None)):
-			self.write('(LOG,</POINT>)\n')
-
-		self.write('(LOG,</POINTS>)\n')
-
-		if (xml_file_name != None):
-			self.write('(LOGCLOSE)\n')
-			
-	def open_log_file(self, xml_file_name=None ):
-		self.write('(LOGOPEN,')
-		self.write(xml_file_name)
-		self.write(')\n')
-			
-	def close_log_file(self):
-		self.write('(LOGCLOSE)\n')
-			
-	def log_coordinate(self, x=None, y=None, z=None):
-		if ((x != None) or (y != None) or (z != None)):
-			self.write('(LOG,<POINT>)\n')
-
-		if (x != None):
-			self.write('#<_value>=[' + x + ']\n')
-			self.write('(LOG,<X>#<_value></X>)\n')
-
-		if (y != None):
-			self.write('#<_value>=[' + y + ']\n')
-			self.write('(LOG,<Y>#<_value></Y>)\n')
-
-		if (z != None):
-			self.write('#<_value>=[' + z + ']\n')
-			self.write('(LOG,<Z>#<_value></Z>)\n')
-
-		if ((x != None) or (y != None) or (z != None)):
-			self.write('(LOG,</POINT>)\n')
-
-	def log_message(self, message=None ):
-		self.write('(LOG,' + message + ')\n')
-		
-	def start_CRC(self, left = True, radius = 0.0):
-		if self.t == None:
-			raise "No tool specified for start_CRC()"
-		if left:
-			self.write(('G41' + self.SPACE() + 'D%i') % self.t  + '\t (start left cutter radius compensation)\n' )
-		else:
-			self.write(('G42' + self.SPACE() + 'D%i') % self.t  + '\t (start right cutter radius compensation)\n' )
-
-	def end_CRC(self):
-		self.g = 'G40'
-		self.write_preps()
-		self.write_misc()
-		self.write('\t (end cutter radius compensation)\n')
-		
-	
-	
-
-	def tool_defn(self, id, name='', params=None):
-		pass
-			
-nc.creator = Creator()
+from . import nc
+from . import iso
+import math
+
+class Creator(iso.Creator):
+	def __init__(self): 
+		iso.Creator.__init__(self) 
+
+	def SPACE(self): return('')
+	def TAP(self): return('G33.1')
+	def TAP_DEPTH(self, format, depth): return(self.SPACE() + 'K' + (format.string(depth)))
+	def BORE_FEED_OUT(self): return('G85')
+	def BORE_SPINDLE_STOP_RAPID_OUT(self): return('G86')
+	def BORE_DWELL_FEED_OUT(self, format, dwell): return('G89') + self.SPACE() + (format.string(dwell))
+
+	def program_begin(self, id, comment):
+		self.write( ('(' + comment + ')' + '\n') )
+
+ ############################################################################
+    ##  Settings
+    
+	def imperial(self):
+            self.write( self.IMPERIAL() + '\t (Imperial Values)\n')
+            self.fmt.number_of_decimal_places = 4
+
+	def metric(self):
+            self.fmt.number_of_decimal_places = 3
+            self.write( self.METRIC() + '\t (Metric Values)\n' )
+
+	def absolute(self):
+		self.write( self.ABSOLUTE() + '\t (Absolute Coordinates)\n')
+
+	def incremental(self):
+		self.write( self.INCREMENTAL() + '\t (Incremental Coordinates)\n' )
+
+	def polar(self, on=True):
+		if (on) :
+			self.write(self.POLAR_ON() + '\t (Polar ON)\n' )
+		else : 
+			self.write(self.POLAR_OFF() + '\t (Polar OFF)\n' )
+
+	def set_plane(self, plane):
+		if (plane == 0) : 
+			self.write(self.PLANE_XY() + '\t (Select XY Plane)\n')
+		elif (plane == 1) :
+			self.write(self.PLANE_XZ() + '\t (Select XZ Plane)\n')
+		elif (plane == 2) : 
+			self.write(self.PLANE_YZ() + '\t (Select YZ Plane)\n')
+
+
+	# This is the coordinate system we're using.  G54->G59, G59.1, G59.2, G59.3
+	# These are selected by values from 1 to 9 inclusive.
+	def workplane(self, id):
+		if ((id >= 1) and (id <= 6)):
+			self.write( (self.WORKPLANE() % (id + self.WORKPLANE_BASE())) + '\t (Select Relative Coordinate System)\n')
+		if ((id >= 7) and (id <= 9)):
+			self.write( ((self.WORKPLANE() % (6 + self.WORKPLANE_BASE())) + ('.%i' % (id - 6))) + '\t (Select Relative Coordinate System)\n')
+
+	def report_probe_results(self, x1=None, y1=None, z1=None, x2=None, y2=None, z2=None, x3=None, y3=None, z3=None, x4=None, y4=None, z4=None, x5=None, y5=None, z5=None, x6=None, y6=None, z6=None, xml_file_name=None ):
+		if (xml_file_name != None):
+			self.comment('Generate an XML document describing the probed coordinates found');
+			self.write('(LOGOPEN,')
+			self.write(xml_file_name)
+			self.write(')\n')
+
+		self.write('(LOG,<POINTS>)\n')
+
+		if ((x1 != None) or (y1 != None) or (z1 != None)):
+			self.write('(LOG,<POINT>)\n')
+
+		if (x1 != None):
+			self.write('#<_value>=[' + x1 + ']\n')
+			self.write('(LOG,<X>#<_value></X>)\n')
+
+		if (y1 != None):
+			self.write('#<_value>=[' + y1 + ']\n')
+			self.write('(LOG,<Y>#<_value></Y>)\n')
+
+		if (z1 != None):
+			self.write('#<_value>=[' + z1 + ']\n')
+			self.write('(LOG,<Z>#<_value></Z>)\n')
+
+		if ((x1 != None) or (y1 != None) or (z1 != None)):
+			self.write('(LOG,</POINT>)\n')
+
+		if ((x2 != None) or (y2 != None) or (z2 != None)):
+			self.write('(LOG,<POINT>)\n')
+
+		if (x2 != None):
+			self.write('#<_value>=[' + x2 + ']\n')
+			self.write('(LOG,<X>#<_value></X>)\n')
+
+		if (y2 != None):
+			self.write('#<_value>=[' + y2 + ']\n')
+			self.write('(LOG,<Y>#<_value></Y>)\n')
+
+		if (z2 != None):
+			self.write('#<_value>=[' + z2 + ']\n')
+			self.write('(LOG,<Z>#<_value></Z>)\n')
+
+		if ((x2 != None) or (y2 != None) or (z2 != None)):
+			self.write('(LOG,</POINT>)\n')
+
+		if ((x3 != None) or (y3 != None) or (z3 != None)):
+			self.write('(LOG,<POINT>)\n')
+
+		if (x3 != None):
+			self.write('#<_value>=[' + x3 + ']\n')
+			self.write('(LOG,<X>#<_value></X>)\n')
+
+		if (y3 != None):
+			self.write('#<_value>=[' + y3 + ']\n')
+			self.write('(LOG,<Y>#<_value></Y>)\n')
+
+		if (z3 != None):
+			self.write('#<_value>=[' + z3 + ']\n')
+			self.write('(LOG,<Z>#<_value></Z>)\n')
+
+		if ((x3 != None) or (y3 != None) or (z3 != None)):
+			self.write('(LOG,</POINT>)\n')
+
+		if ((x4 != None) or (y4 != None) or (z4 != None)):
+			self.write('(LOG,<POINT>)\n')
+
+		if (x4 != None):
+			self.write('#<_value>=[' + x4 + ']\n')
+			self.write('(LOG,<X>#<_value></X>)\n')
+
+		if (y4 != None):
+			self.write('#<_value>=[' + y4 + ']\n')
+			self.write('(LOG,<Y>#<_value></Y>)\n')
+
+		if (z4 != None):
+			self.write('#<_value>=[' + z4 + ']\n')
+			self.write('(LOG,<Z>#<_value></Z>)\n')
+
+		if ((x4 != None) or (y4 != None) or (z4 != None)):
+			self.write('(LOG,</POINT>)\n')
+
+		if ((x5 != None) or (y5 != None) or (z5 != None)):
+			self.write('(LOG,<POINT>)\n')
+
+		if (x5 != None):
+			self.write('#<_value>=[' + x5 + ']\n')
+			self.write('(LOG,<X>#<_value></X>)\n')
+
+		if (y5 != None):
+			self.write('#<_value>=[' + y5 + ']\n')
+			self.write('(LOG,<Y>#<_value></Y>)\n')
+
+		if (z5 != None):
+			self.write('#<_value>=[' + z5 + ']\n')
+			self.write('(LOG,<Z>#<_value></Z>)\n')
+
+		if ((x5 != None) or (y5 != None) or (z5 != None)):
+			self.write('(LOG,</POINT>)\n')
+
+		if ((x6 != None) or (y6 != None) or (z6 != None)):
+			self.write('(LOG,<POINT>)\n')
+
+		if (x6 != None):
+			self.write('#<_value>=[' + x6 + ']\n')
+			self.write('(LOG,<X>#<_value></X>)\n')
+
+		if (y6 != None):
+			self.write('#<_value>=[' + y6 + ']\n')
+			self.write('(LOG,<Y>#<_value></Y>)\n')
+
+		if (z6 != None):
+			self.write('#<_value>=[' + z6 + ']\n')
+			self.write('(LOG,<Z>#<_value></Z>)\n')
+
+		if ((x6 != None) or (y6 != None) or (z6 != None)):
+			self.write('(LOG,</POINT>)\n')
+
+		self.write('(LOG,</POINTS>)\n')
+
+		if (xml_file_name != None):
+			self.write('(LOGCLOSE)\n')
+			
+	def open_log_file(self, xml_file_name=None ):
+		self.write('(LOGOPEN,')
+		self.write(xml_file_name)
+		self.write(')\n')
+			
+	def close_log_file(self):
+		self.write('(LOGCLOSE)\n')
+			
+	def log_coordinate(self, x=None, y=None, z=None):
+		if ((x != None) or (y != None) or (z != None)):
+			self.write('(LOG,<POINT>)\n')
+
+		if (x != None):
+			self.write('#<_value>=[' + x + ']\n')
+			self.write('(LOG,<X>#<_value></X>)\n')
+
+		if (y != None):
+			self.write('#<_value>=[' + y + ']\n')
+			self.write('(LOG,<Y>#<_value></Y>)\n')
+
+		if (z != None):
+			self.write('#<_value>=[' + z + ']\n')
+			self.write('(LOG,<Z>#<_value></Z>)\n')
+
+		if ((x != None) or (y != None) or (z != None)):
+			self.write('(LOG,</POINT>)\n')
+
+	def log_message(self, message=None ):
+		self.write('(LOG,' + message + ')\n')
+		
+	def start_CRC(self, left = True, radius = 0.0):
+		if self.t == None:
+			raise "No tool specified for start_CRC()"
+		if left:
+			self.write(('G41' + self.SPACE() + 'D%i') % self.t  + '\t (start left cutter radius compensation)\n' )
+		else:
+			self.write(('G42' + self.SPACE() + 'D%i') % self.t  + '\t (start right cutter radius compensation)\n' )
+
+	def end_CRC(self):
+		self.g = 'G40'
+		self.write_preps()
+		self.write_misc()
+		self.write('\t (end cutter radius compensation)\n')
+		
+	
+	
+
+	def tool_defn(self, id, name='', params=None):
+		pass
+			
+nc.creator = Creator()