--- conflicted
+++ resolved
@@ -1,75 +1,53 @@
-from . import nc
-from . import iso
-
-class Creator(iso.Creator):
-	def __init__(self): 
-		iso.Creator.__init__(self) 
-		
-<<<<<<< HEAD
-	def SPACE(self): return(' ')
-	
-	def COMMENT(self,comment): return( ('' ) )
-	
-	def PROGRAM(self): return( '')
-	
-	def comment(self, text):
-		self.write((self.COMMENT(text)))
-	
-	def program_begin(self, id, comment):
-		self.write( ('') )
-	
-=======
-	def SPACE_STR(self): return(' ')
-	
-	def COMMENT(self, comment): return('')
-	
-	def PROGRAM(self): return(None)
->>>>>>> f14bd23c
-	
-	def FORMAT_DWELL(self): return( self.SPACE() + self.DWELL() + ' X%f')
-	def SPINDLE_OFF(self): return('M05\n')
-	#optimize
-	def RAPID(self): return('G00')
-	def FEED(self): return('G01')
-	'''
-	def IMPERIAL(self): return('G20\n')
-	def METRIC(self): return('G21\n')
-	def ABSOLUTE(self): return('G90\n')
-	def INCREMENTAL(self): return('G91\n')
-	def PLANE_XY(self): return('17\n')
-	def PLANE_XZ(self): return('18\n')
-	def PLANE_YZ(self): return('19\n')
-	'''
-	
-	def dwell(self, t):
-		pass;
-		'''
-		self.write_blocknum()
-		self.write_preps()
-		self.write(self.FORMAT_DWELL() % t)
-		self.write_misc()
-		self.write('\n')
-		'''
-	def tool_change(self, id):
-		pass;
-		#self.write_blocknum()
-		#self.write(self.SPACE() + (self.TOOL() % id) + '\n')
-		#self.write_blocknum()
-		#self.write(self.SPACE() + self.s.str)
-		#self.write('\n')
-		#self.flush_nc()
-		#self.t = id
-		
-
-		
-<<<<<<< HEAD
-	def PROGRAM_END(self): return( 'M30')
-	
-	def program_end(self):
-		self.write(self.SPACE() + self.SPINDLE_OFF() + self.SPACE() + self.PROGRAM_END() + '\n')
-=======
-	def PROGRAM_END(self): return( self.SPACE() + self.SPINDLE_OFF() + self.SPACE() + 'M30')
->>>>>>> f14bd23c
-		
-
-nc.creator = Creator()
+from . import nc
+from . import iso
+
+class Creator(iso.Creator):
+	def __init__(self): 
+		iso.Creator.__init__(self) 
+		
+	def SPACE_STR(self): return(' ')
+	
+	def COMMENT(self, comment): return('')
+	
+	def PROGRAM(self): return(None)
+	
+	def FORMAT_DWELL(self): return( self.SPACE() + self.DWELL() + ' X%f')
+	def SPINDLE_OFF(self): return('M05\n')
+	#optimize
+	def RAPID(self): return('G00')
+	def FEED(self): return('G01')
+	'''
+	def IMPERIAL(self): return('G20\n')
+	def METRIC(self): return('G21\n')
+	def ABSOLUTE(self): return('G90\n')
+	def INCREMENTAL(self): return('G91\n')
+	def PLANE_XY(self): return('17\n')
+	def PLANE_XZ(self): return('18\n')
+	def PLANE_YZ(self): return('19\n')
+	'''
+	
+	def dwell(self, t):
+		pass;
+		'''
+		self.write_blocknum()
+		self.write_preps()
+		self.write(self.FORMAT_DWELL() % t)
+		self.write_misc()
+		self.write('\n')
+		'''
+	def tool_change(self, id):
+		pass;
+		#self.write_blocknum()
+		#self.write(self.SPACE() + (self.TOOL() % id) + '\n')
+		#self.write_blocknum()
+		#self.write(self.SPACE() + self.s.str)
+		#self.write('\n')
+		#self.flush_nc()
+		#self.t = id
+		
+
+		
+	def PROGRAM_END(self): return( self.SPACE() + self.SPINDLE_OFF() + self.SPACE() + 'M30')
+		
+
+nc.creator = Creator()