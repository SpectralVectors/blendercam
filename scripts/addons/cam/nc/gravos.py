from . import nc
from . import iso

class Creator(iso.Creator):
	def __init__(self): 
		iso.Creator.__init__(self) 
		
<<<<<<< HEAD
	def PROGRAM(self): return( '')
=======
	def SPACE_STR(self): return ' '
	def COMMENT(self, comment): return( (';%s' % comment ) )
	def PROGRAM(self): return(None)
>>>>>>> f14bd23c
	
	def program_begin(self, id, comment):
		self.write( (';' + comment  + '\n') )
		
	def FORMAT_DWELL(self): return( self.SPACE() + self.DWELL() + ' X%f')
	
	def SPINDLE_OFF(self): return('M05')
	#optimize
	def RAPID(self): return('G0')
	def FEED(self): return('G1')
	'''
	def SPINDLE_DWELL(self,dwell):
		w='\n'+self.BLOCK() % self.n+ self.DWELL() % dwell
		return w
		
	def SPINDLE_CW(self,dwell):
		return('M03' + self.SPINDLE_DWELL(dwell) )

	def SPINDLE_CCW(self,dwell):
		return('M04' + self.SPINDLE_DWELL(dwell))
	
	def write_spindle(self):
		#self.write('\n')
		#self.write_blocknum()
		self.s.write(self)
	'''
	
	def tool_change(self, id):
		self.write(self.SPACE() + (self.TOOL() % id) + '\n')
		self.write(self.SPACE() + self.s.str)
		self.write('\n')
		self.flush_nc()
		self.t = id
		
	#def write_spindle(self):
	#	if self.s.str!=None:
	#		self.write(self.s.str)
	#	self.s.str = None
	
	def PROGRAM_END(self): return( 'M30')
	
	def program_end(self):
		self.write(self.SPACE() + self.SPINDLE_OFF() + self.SPACE() + self.PROGRAM_END() + '\n')
		

nc.creator = Creator()
<|MERGE_RESOLUTION|>--- conflicted
+++ resolved
@@ -1,60 +1,56 @@
-from . import nc
-from . import iso
-
-class Creator(iso.Creator):
-	def __init__(self): 
-		iso.Creator.__init__(self) 
-		
-<<<<<<< HEAD
-	def PROGRAM(self): return( '')
-=======
-	def SPACE_STR(self): return ' '
-	def COMMENT(self, comment): return( (';%s' % comment ) )
-	def PROGRAM(self): return(None)
->>>>>>> f14bd23c
-	
-	def program_begin(self, id, comment):
-		self.write( (';' + comment  + '\n') )
-		
-	def FORMAT_DWELL(self): return( self.SPACE() + self.DWELL() + ' X%f')
-	
-	def SPINDLE_OFF(self): return('M05')
-	#optimize
-	def RAPID(self): return('G0')
-	def FEED(self): return('G1')
-	'''
-	def SPINDLE_DWELL(self,dwell):
-		w='\n'+self.BLOCK() % self.n+ self.DWELL() % dwell
-		return w
-		
-	def SPINDLE_CW(self,dwell):
-		return('M03' + self.SPINDLE_DWELL(dwell) )
-
-	def SPINDLE_CCW(self,dwell):
-		return('M04' + self.SPINDLE_DWELL(dwell))
-	
-	def write_spindle(self):
-		#self.write('\n')
-		#self.write_blocknum()
-		self.s.write(self)
-	'''
-	
-	def tool_change(self, id):
-		self.write(self.SPACE() + (self.TOOL() % id) + '\n')
-		self.write(self.SPACE() + self.s.str)
-		self.write('\n')
-		self.flush_nc()
-		self.t = id
-		
-	#def write_spindle(self):
-	#	if self.s.str!=None:
-	#		self.write(self.s.str)
-	#	self.s.str = None
-	
-	def PROGRAM_END(self): return( 'M30')
-	
-	def program_end(self):
-		self.write(self.SPACE() + self.SPINDLE_OFF() + self.SPACE() + self.PROGRAM_END() + '\n')
-		
-
-nc.creator = Creator()
+from . import nc
+from . import iso
+
+class Creator(iso.Creator):
+	def __init__(self): 
+		iso.Creator.__init__(self) 
+		
+	def SPACE_STR(self): return ' '
+	def COMMENT(self, comment): return( (';%s' % comment ) )
+	def PROGRAM(self): return(None)
+	
+	def program_begin(self, id, comment):
+		self.write( (';' + comment  + '\n') )
+		
+	def FORMAT_DWELL(self): return( self.SPACE() + self.DWELL() + ' X%f')
+	
+	def SPINDLE_OFF(self): return('M05')
+	#optimize
+	def RAPID(self): return('G0')
+	def FEED(self): return('G1')
+	'''
+	def SPINDLE_DWELL(self,dwell):
+		w='\n'+self.BLOCK() % self.n+ self.DWELL() % dwell
+		return w
+		
+	def SPINDLE_CW(self,dwell):
+		return('M03' + self.SPINDLE_DWELL(dwell) )
+
+	def SPINDLE_CCW(self,dwell):
+		return('M04' + self.SPINDLE_DWELL(dwell))
+	
+	def write_spindle(self):
+		#self.write('\n')
+		#self.write_blocknum()
+		self.s.write(self)
+	'''
+	
+	def tool_change(self, id):
+		self.write(self.SPACE() + (self.TOOL() % id) + '\n')
+		self.write(self.SPACE() + self.s.str)
+		self.write('\n')
+		self.flush_nc()
+		self.t = id
+		
+	#def write_spindle(self):
+	#	if self.s.str!=None:
+	#		self.write(self.s.str)
+	#	self.s.str = None
+	
+	def PROGRAM_END(self): return( 'M30')
+	
+	def program_end(self):
+		self.write(self.SPACE() + self.SPINDLE_OFF() + self.SPACE() + self.PROGRAM_END() + '\n')
+		
+
+nc.creator = Creator()