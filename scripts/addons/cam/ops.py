--- conflicted
+++ resolved
@@ -1,501 +1,501 @@
-# blender CAM ops.py (c) 2012 Vilem Novak
-#
-# ***** BEGIN GPL LICENSE BLOCK *****
-#
-#
-# This program is free software; you can redistribute it and/or
-# modify it under the terms of the GNU General Public License
-# as published by the Free Software Foundation; either version 2
-# of the License, or (at your option) any later version.
-#
-# This program is distributed in the hope that it will be useful,
-# but WITHOUT ANY WARRANTY; without even the implied warranty of
-# MERCHANTABILITY or FITNESS FOR A PARTICULAR PURPOSE.  See the
-# GNU General Public License for more details.
-#
-# You should have received a copy of the GNU General Public License
-# along with this program; if not, write to the Free Software Foundation,
-# Inc., 51 Franklin Street, Fifth Floor, Boston, MA 02110-1301, USA.
-#
-# ***** END GPL LICENCE BLOCK *****
-
-#blender operators definitions are in this file. They mostly call the functions from utils.py
-
-import bpy
-import subprocess,os, sys, threading
-from cam import utils, pack,polygon_utils_cam,chunk,simple
-from bpy.props import *
-import shapely
-
-from shapely import geometry as sgeometry
-import mathutils
-from mathutils import *
-import math
-
-
-class threadCom:#object passed to threads to read background process stdout info 
-	def __init__(self,o,proc):
-		self.opname=o.name
-		self.outtext=''
-		self.proc=proc
-		self.lasttext=''
-	
-def threadread( tcom):
-	'''reads stdout of background process, done this way to have it non-blocking'''
-	inline = tcom.proc.stdout.readline()
-	inline=str(inline)
-	s=inline.find('progress{')
-	if s>-1:
-		e=inline.find('}')
-		tcom.outtext=inline[ s+9 :e]
-		
-class CAMPositionObject(bpy.types.Operator):
-	'''position object for CAM operation. Tests object bounds and places them so the object is aligned to be positive from x and y and negative from z.'''
-	bl_idname = "object.cam_position"
-	bl_label = "position object for CAM operation"
-	bl_options = {'REGISTER', 'UNDO'}
-
-	def execute(self, context):
-		s=bpy.context.scene
-		operation = s.cam_operations[s.cam_active_operation]
-		if operation.object_name in bpy.data.objects:
-			utils.positionObject(operation)
-		else:
-		   print('no object assigned')
-		   return {'FINISHED'}
-		return {'FINISHED'}
-	
-	def draw(self, context):
-		layout = self.layout
-		layout.prop_search(self, "operation", bpy.context.scene, "cam_operations")
-
-@bpy.app.handlers.persistent
-def timer_update(context):
-	'''monitoring of background processes'''
-	text=''
-	s=bpy.context.scene
-	if hasattr(bpy.ops.object.calculate_cam_paths_background.__class__,'cam_processes'):
-		processes=bpy.ops.object.calculate_cam_paths_background.__class__.cam_processes
-		for p in processes:
-			#proc=p[1].proc
-			readthread=p[0]
-			tcom=p[1]
-			if not readthread.is_alive():
-				readthread.join()
-				#readthread.
-				tcom.lasttext=tcom.outtext
-				if tcom.outtext!='':
-					print(tcom.opname,tcom.outtext)
-					tcom.outtext=''
-					
-				if 'finished' in tcom.lasttext:
-					processes.remove(p)
-					
-					o=s.cam_operations[tcom.opname]
-					o.computing=False;
-					utils.reload_paths(o)
-					update_zbufferimage_tag = False
-					update_offsetimage_tag = False
-				else:
-					readthread=threading.Thread(target=threadread, args = ([tcom]), daemon=True)
-					readthread.start()
-					p[0]=readthread
-			o=s.cam_operations[tcom.opname]#changes
-			o.outtext=tcom.lasttext#changes
-			#text=text+('# %s %s #' % (tcom.opname,tcom.lasttext))#CHANGES
-	#s.cam_text=text#changes
-	
-	# commented out by NFZ: asking every property area to redraw
-	# causes my netbook to come to a crawl and cpu overheats
-	# need to find a better way of doing this
-	# doesn't effect normal path calculation when commented out
-	# maybe this should only be enabled when when background calc selected
-	#if bpy.context.screen!=None:
-	#	for area in bpy.context.screen.areas:
-	#		if area.type == 'PROPERTIES':
-	#			area.tag_redraw()
-			
-class PathsBackground(bpy.types.Operator):
-	'''calculate CAM paths in background. File has to be saved before.'''
-	bl_idname = "object.calculate_cam_paths_background"
-	bl_label = "Calculate CAM paths in background"
-	bl_options = {'REGISTER', 'UNDO'}
-	
-	#processes=[]
-	
-	#@classmethod
-	#def poll(cls, context):
-	#	return context.active_object is not None
-	
-	def execute(self, context):
-		s=bpy.context.scene
-		o=s.cam_operations[s.cam_active_operation]
-		self.operation=o
-		o.computing=True
-		#if bpy.data.is_dirty:
-		#bpy.ops.wm.save_mainfile()#this has to be replaced with passing argument or pickle stuff.. 
-		#picklepath=getCachePath(o)+'init.pickle'
-
-		bpath=bpy.app.binary_path
-		fpath=bpy.data.filepath
-		
-		for p in bpy.utils.script_paths():
-			scriptpath=p+os.sep+'addons'+os.sep+'cam'+os.sep+'backgroundop.py_'
-			print(scriptpath)
-			if os.path.isfile(scriptpath):
-				break;
-		proc= subprocess.Popen([bpath, '-b', fpath,'-P',scriptpath,'--', '-o='+str(s.cam_active_operation) ],bufsize=1, stdout=subprocess.PIPE,stdin=subprocess.PIPE)
-		
-		tcom=threadCom(o,proc)
-		readthread=threading.Thread(target=threadread, args = ([tcom]), daemon=True)
-		readthread.start()
-		#self.__class__.cam_processes=[]
-		if not hasattr(bpy.ops.object.calculate_cam_paths_background.__class__,'cam_processes'):
-			bpy.ops.object.calculate_cam_paths_background.__class__.cam_processes=[]
-		bpy.ops.object.calculate_cam_paths_background.__class__.cam_processes.append([readthread,tcom])
-		return {'FINISHED'}
-		
-class KillPathsBackground(bpy.types.Operator):
-	'''Remove CAM path processes in background.'''
-	bl_idname = "object.kill_calculate_cam_paths_background"
-	bl_label = "Kill background computation of an operation"
-	bl_options = {'REGISTER', 'UNDO'}
-	
-	#processes=[]
-	
-	#@classmethod
-	#def poll(cls, context):
-	#	return context.active_object is not None
-	
-	def execute(self, context):
-		s=bpy.context.scene
-		o=s.cam_operations[s.cam_active_operation]
-		self.operation=o
-		
-		
-		if hasattr(bpy.ops.object.calculate_cam_paths_background.__class__,'cam_processes'):
-			processes=bpy.ops.object.calculate_cam_paths_background.__class__.cam_processes
-			for p in processes:
-				#proc=p[1].proc
-				#readthread=p[0]
-				tcom=p[1]
-				if tcom.opname==o.name:
-					processes.remove(p)
-					tcom.proc.kill()
-					o.computing=False
-				
-		return {'FINISHED'}
-				
-
-		
-class CalculatePath(bpy.types.Operator):
-	'''calculate CAM paths'''
-	bl_idname = "object.calculate_cam_path"
-	bl_label = "Calculate CAM paths"
-	bl_options = {'REGISTER', 'UNDO'}
-
-	#this property was actually ignored, so removing it in 0.3
-	#operation= StringProperty(name="Operation",
-	#					   description="Specify the operation to calculate",default='Operation')
-						
-	def execute(self, context):
-		#getIslands(context.object)
-		s=bpy.context.scene
-		o = s.cam_operations[s.cam_active_operation]
-		
-		if not o.valid:
-				self.report({'ERROR_INVALID_INPUT'}, "Operation can't be performed, see warnings for info")
-				#print("Operation can't be performed, see warnings for info")
-				return {'FINISHED'}
-		if o.computing:
-			return {'FINISHED'}
-		
-		o.operator=self
-		
-		if o.use_layers:
-			o.parallel_step_back = False
-			
-		utils.getPath(context,o)
-		
-		return {'FINISHED'}
-
-class PathsAll(bpy.types.Operator):
-	'''calculate all CAM paths'''
-	bl_idname = "object.calculate_cam_paths_all"
-	bl_label = "Calculate all CAM paths"
-	bl_options = {'REGISTER', 'UNDO'}
-		
-	def execute(self, context):
-		import bpy
-		i=0
-		for o in bpy.context.scene.cam_operations:
-			bpy.context.scene.cam_active_operation=i
-			print('\nCalculating path :'+o.name)
-			print('\n')
-			bpy.ops.object.calculate_cam_paths_background()
-			i+=1
-
-		return {'FINISHED'}
-	
-	def draw(self, context):
-		layout = self.layout
-		layout.prop_search(self, "operation", bpy.context.scene, "cam_operations")
-		
-class CamPackObjects(bpy.types.Operator):
-	'''calculate all CAM paths'''
-	bl_idname = "object.cam_pack_objects"
-	bl_label = "Pack curves on sheet"
-	bl_options = {'REGISTER', 'UNDO'}
-		
-	def execute(self, context):
-		
-		obs=bpy.context.selected_objects
-		pack.packCurves()
-		#layout.
-		return {'FINISHED'}
-	
-	def draw(self, context):
-		layout = self.layout
-
-class CamSliceObjects(bpy.types.Operator):
-	'''Slice a mesh object horizontally'''
-	#warning, this is a separate and neglected feature, it's a mess - by now it just slices up the object.
-	bl_idname = "object.cam_slice_objects"
-	bl_label = "Slice object - usefull for lasercut puzzles e.t.c."
-	bl_options = {'REGISTER', 'UNDO'}
-		
-	def execute(self, context):
-		from cam import slice
-		ob=bpy.context.active_object
-		slice.sliceObject(ob)
-		return {'FINISHED'}
-	
-	def draw(self, context):
-		layout = self.layout
-		
-		
-		
-def getChainOperations(chain):
-	'''return chain operations, currently chain object can't store operations directly due to blender limitations'''
-	chop=[]
-	for cho in chain.operations:
-		for so in bpy.context.scene.cam_operations:
-			if so.name==cho.name:
-				chop.append(so)
-	return chop
-	
-class PathsChain(bpy.types.Operator):
-	'''calculate a chain and export the gcode alltogether. '''
-	bl_idname = "object.calculate_cam_paths_chain"
-	bl_label = "Calculate CAM paths in current chain and export chain gcode"
-	bl_options = {'REGISTER', 'UNDO'}
-
-	def execute(self, context):
-		import bpy
-		s=bpy.context.scene
-		
-		chain=s.cam_chains[s.cam_active_chain]
-		chainops=getChainOperations(chain)
-		meshes=[]
-		for o in chainops:
-			#bpy.ops.object.calculate_cam_paths_background()
-			meshes.append(bpy.data.objects[o.path_object_name].data)
-		utils.exportGcodePath(chain.filename,meshes,chainops)
-		return {'FINISHED'}
-	
-		
-class PathExport(bpy.types.Operator):
-	'''Export gcode. Can be used only when the path object is present'''
-	bl_idname = "object.cam_export"
-	bl_label = "Export operation gcode"
-	bl_options = {'REGISTER', 'UNDO'}
-		
-	def execute(self, context):
-		import bpy
-		s=bpy.context.scene
-		operation = s.cam_operations[s.cam_active_operation]
-		utils.exportGcodePath( operation.filename , [bpy.data.objects[operation.path_object_name].data] , [operation])
-		return {'FINISHED'}
-	
-
-class CAMSimulate(bpy.types.Operator):
-	'''simulate CAM operation
-	this is performed by: creating an image, painting Z depth of the brush substractively. Works only for some operations, can not be used for 4-5 axis.'''
-	bl_idname = "object.cam_simulate"
-	bl_label = "CAM simulation"
-	bl_options = {'REGISTER', 'UNDO'}
-
-	operation = StringProperty(name="Operation",
-						   description="Specify the operation to calculate",default='Operation')
-
-	def execute(self, context):
-		s=bpy.context.scene
-		operation = s.cam_operations[s.cam_active_operation]
-		
-		#if operation.geometry_source=='OBJECT' and operation.object_name in bpy.data.objects and #bpy.data.objects[operation.object_name].type=='CURVE':
-		#	print('simulation of curve operations is not available')
-		#	return {'FINISHED'}
-		if operation.path_object_name in bpy.data.objects:
-			utils.doSimulation(operation.name,[operation])
-		else:
-		   print('no computed path to simulate')
-		   return {'FINISHED'}
-		return {'FINISHED'}
-	
-	def draw(self, context):
-		layout = self.layout
-		layout.prop_search(self, "operation", bpy.context.scene, "cam_operations")
-
-		
-class CAMSimulateChain(bpy.types.Operator):
-	'''simulate CAM chain, compared to single op simulation just writes into one image and thus enables to see how ops work together.'''
-	bl_idname = "object.cam_simulate_chain"
-	bl_label = "CAM simulation"
-	bl_options = {'REGISTER', 'UNDO'}
-
-	operation = StringProperty(name="Operation",
-						   description="Specify the operation to calculate",default='Operation')
-
-	def execute(self, context):
-		s=bpy.context.scene
-		chain=s.cam_chains[s.cam_active_chain]
-		chainops=getChainOperations(chain)
-		
-		canSimulate=True
-		for operation in chainops:
-			if not operation.path_object_name in bpy.data.objects:
-				canSimulate=False
-		if canSimulate:
-			utils.doSimulation(chain.name,chainops)
-		else:
-		   print('no computed path to simulate')
-		   return {'FINISHED'}
-		return {'FINISHED'}
-	
-	def draw(self, context):
-		layout = self.layout
-		layout.prop_search(self, "operation", bpy.context.scene, "cam_operations")
-
-
-class CamChainAdd(bpy.types.Operator):
-	'''Add new CAM chain'''
-	bl_idname = "scene.cam_chain_add"
-	bl_label = "Add new CAM chain"
-	bl_options = {'REGISTER', 'UNDO'}
-	
-	@classmethod
-	def poll(cls, context):
-		return context.scene is not None
-
-	def execute(self, context):
-		#main(context)
-		s=bpy.context.scene
-		s.cam_chains.add()
-		chain=s.cam_chains[-1]
-		s.cam_active_chain=len(s.cam_chains)-1
-		chain.name='Chain_'+str(s.cam_active_chain+1)
-		chain.filename=chain.name
-		chain.index=s.cam_active_chain
-		
-		return {'FINISHED'}
-		
-class CamChainRemove(bpy.types.Operator):
-	'''Remove  CAM chain'''
-	bl_idname = "scene.cam_chain_remove"
-	bl_label = "Remove CAM chain"
-	bl_options = {'REGISTER', 'UNDO'}
-	
-	@classmethod
-	def poll(cls, context):
-		return context.scene is not None
-
-	def execute(self, context):
-		bpy.context.scene.cam_chains.remove(bpy.context.scene.cam_active_chain)
-		if bpy.context.scene.cam_active_chain>0:
-			bpy.context.scene.cam_active_chain-=1
-		
-		return {'FINISHED'}
-
-class CamChainOperationAdd(bpy.types.Operator):
-	'''Add operation to chain'''
-	bl_idname = "scene.cam_chain_operation_add"
-	bl_label = "Add operation to chain"
-	bl_options = {'REGISTER', 'UNDO'}
-	
-	@classmethod
-	def poll(cls, context):
-		return context.scene is not None
-
-	def execute(self, context):
-		s=bpy.context.scene
-		chain=s.cam_chains[s.cam_active_chain]
-		s=bpy.context.scene
-		#s.chaindata[chain.index].remove(chain.active_operation+1,s.cam_operations[s.cam_active_operation])
-		chain.operations.add()
-		chain.active_operation+=1
-		chain.operations[-1].name=s.cam_operations[s.cam_active_operation].name
-		return {'FINISHED'}
-
-class CamChainOperationUp(bpy.types.Operator):
-	'''Add operation to chain'''
-	bl_idname = "scene.cam_chain_operation_up"
-	bl_label = "Add operation to chain"
-	bl_options = {'REGISTER', 'UNDO'}
-	
-	@classmethod
-	def poll(cls, context):
-		return context.scene is not None
-
-	def execute(self, context):
-		s=bpy.context.scene
-		chain=s.cam_chains[s.cam_active_chain]
-		a=chain.active_operation
-		if a>0:
-			chain.operations.move(a,a-1)
-			chain.active_operation-=1
-		return {'FINISHED'}
-
-class CamChainOperationDown(bpy.types.Operator):
-	'''Add operation to chain'''
-	bl_idname = "scene.cam_chain_operation_down"
-	bl_label = "Add operation to chain"
-	bl_options = {'REGISTER', 'UNDO'}
-	
-	@classmethod
-	def poll(cls, context):
-		return context.scene is not None
-
-	def execute(self, context):
-		s=bpy.context.scene
-		chain=s.cam_chains[s.cam_active_chain]
-		a=chain.active_operation
-		if a<len(chain.operations)-1:
-			chain.operations.move(a,a+1)
-			chain.active_operation+=1
-		return {'FINISHED'}		
-		
-class CamChainOperationRemove(bpy.types.Operator):
-	'''Remove operation from chain'''
-	bl_idname = "scene.cam_chain_operation_remove"
-	bl_label = "Remove operation from chain"
-	bl_options = {'REGISTER', 'UNDO'}
-	
-	@classmethod
-	def poll(cls, context):
-		return context.scene is not None
-
-	def execute(self, context):
-		#main(context)
-		s=bpy.context.scene
-		chain=s.cam_chains[s.cam_active_chain]
-		s=bpy.context.scene
-		#s.chaindata[chain.index].append(s.cam_operations[s.cam_active_operation])
-		chain.operations.remove(chain.active_operation)
-		chain.active_operation-=1
-		if chain.active_operation<0:
-			chain.active_operation = 0
-		return {'FINISHED'}
-
+# blender CAM ops.py (c) 2012 Vilem Novak
+#
+# ***** BEGIN GPL LICENSE BLOCK *****
+#
+#
+# This program is free software; you can redistribute it and/or
+# modify it under the terms of the GNU General Public License
+# as published by the Free Software Foundation; either version 2
+# of the License, or (at your option) any later version.
+#
+# This program is distributed in the hope that it will be useful,
+# but WITHOUT ANY WARRANTY; without even the implied warranty of
+# MERCHANTABILITY or FITNESS FOR A PARTICULAR PURPOSE.  See the
+# GNU General Public License for more details.
+#
+# You should have received a copy of the GNU General Public License
+# along with this program; if not, write to the Free Software Foundation,
+# Inc., 51 Franklin Street, Fifth Floor, Boston, MA 02110-1301, USA.
+#
+# ***** END GPL LICENCE BLOCK *****
+
+#blender operators definitions are in this file. They mostly call the functions from utils.py
+
+import bpy
+import subprocess,os, sys, threading
+from cam import utils, pack,polygon_utils_cam,chunk,simple
+from bpy.props import *
+import shapely
+
+from shapely import geometry as sgeometry
+import mathutils
+from mathutils import *
+import math
+
+
+class threadCom:#object passed to threads to read background process stdout info 
+	def __init__(self,o,proc):
+		self.opname=o.name
+		self.outtext=''
+		self.proc=proc
+		self.lasttext=''
+	
+def threadread( tcom):
+	'''reads stdout of background process, done this way to have it non-blocking'''
+	inline = tcom.proc.stdout.readline()
+	inline=str(inline)
+	s=inline.find('progress{')
+	if s>-1:
+		e=inline.find('}')
+		tcom.outtext=inline[ s+9 :e]
+		
+class CAMPositionObject(bpy.types.Operator):
+	'''position object for CAM operation. Tests object bounds and places them so the object is aligned to be positive from x and y and negative from z.'''
+	bl_idname = "object.cam_position"
+	bl_label = "position object for CAM operation"
+	bl_options = {'REGISTER', 'UNDO'}
+
+	def execute(self, context):
+		s=bpy.context.scene
+		operation = s.cam_operations[s.cam_active_operation]
+		if operation.object_name in bpy.data.objects:
+			utils.positionObject(operation)
+		else:
+		   print('no object assigned')
+		   return {'FINISHED'}
+		return {'FINISHED'}
+	
+	def draw(self, context):
+		layout = self.layout
+		layout.prop_search(self, "operation", bpy.context.scene, "cam_operations")
+
+@bpy.app.handlers.persistent
+def timer_update(context):
+	'''monitoring of background processes'''
+	text=''
+	s=bpy.context.scene
+	if hasattr(bpy.ops.object.calculate_cam_paths_background.__class__,'cam_processes'):
+		processes=bpy.ops.object.calculate_cam_paths_background.__class__.cam_processes
+		for p in processes:
+			#proc=p[1].proc
+			readthread=p[0]
+			tcom=p[1]
+			if not readthread.is_alive():
+				readthread.join()
+				#readthread.
+				tcom.lasttext=tcom.outtext
+				if tcom.outtext!='':
+					print(tcom.opname,tcom.outtext)
+					tcom.outtext=''
+					
+				if 'finished' in tcom.lasttext:
+					processes.remove(p)
+					
+					o=s.cam_operations[tcom.opname]
+					o.computing=False;
+					utils.reload_paths(o)
+					update_zbufferimage_tag = False
+					update_offsetimage_tag = False
+				else:
+					readthread=threading.Thread(target=threadread, args = ([tcom]), daemon=True)
+					readthread.start()
+					p[0]=readthread
+			o=s.cam_operations[tcom.opname]#changes
+			o.outtext=tcom.lasttext#changes
+			#text=text+('# %s %s #' % (tcom.opname,tcom.lasttext))#CHANGES
+	#s.cam_text=text#changes
+	
+	# commented out by NFZ: asking every property area to redraw
+	# causes my netbook to come to a crawl and cpu overheats
+	# need to find a better way of doing this
+	# doesn't effect normal path calculation when commented out
+	# maybe this should only be enabled when when background calc selected
+	#if bpy.context.screen!=None:
+	#	for area in bpy.context.screen.areas:
+	#		if area.type == 'PROPERTIES':
+	#			area.tag_redraw()
+			
+class PathsBackground(bpy.types.Operator):
+	'''calculate CAM paths in background. File has to be saved before.'''
+	bl_idname = "object.calculate_cam_paths_background"
+	bl_label = "Calculate CAM paths in background"
+	bl_options = {'REGISTER', 'UNDO'}
+	
+	#processes=[]
+	
+	#@classmethod
+	#def poll(cls, context):
+	#	return context.active_object is not None
+	
+	def execute(self, context):
+		s=bpy.context.scene
+		o=s.cam_operations[s.cam_active_operation]
+		self.operation=o
+		o.computing=True
+		#if bpy.data.is_dirty:
+		#bpy.ops.wm.save_mainfile()#this has to be replaced with passing argument or pickle stuff.. 
+		#picklepath=getCachePath(o)+'init.pickle'
+
+		bpath=bpy.app.binary_path
+		fpath=bpy.data.filepath
+		
+		for p in bpy.utils.script_paths():
+			scriptpath=p+os.sep+'addons'+os.sep+'cam'+os.sep+'backgroundop.py_'
+			print(scriptpath)
+			if os.path.isfile(scriptpath):
+				break;
+		proc= subprocess.Popen([bpath, '-b', fpath,'-P',scriptpath,'--', '-o='+str(s.cam_active_operation) ],bufsize=1, stdout=subprocess.PIPE,stdin=subprocess.PIPE)
+		
+		tcom=threadCom(o,proc)
+		readthread=threading.Thread(target=threadread, args = ([tcom]), daemon=True)
+		readthread.start()
+		#self.__class__.cam_processes=[]
+		if not hasattr(bpy.ops.object.calculate_cam_paths_background.__class__,'cam_processes'):
+			bpy.ops.object.calculate_cam_paths_background.__class__.cam_processes=[]
+		bpy.ops.object.calculate_cam_paths_background.__class__.cam_processes.append([readthread,tcom])
+		return {'FINISHED'}
+		
+class KillPathsBackground(bpy.types.Operator):
+	'''Remove CAM path processes in background.'''
+	bl_idname = "object.kill_calculate_cam_paths_background"
+	bl_label = "Kill background computation of an operation"
+	bl_options = {'REGISTER', 'UNDO'}
+	
+	#processes=[]
+	
+	#@classmethod
+	#def poll(cls, context):
+	#	return context.active_object is not None
+	
+	def execute(self, context):
+		s=bpy.context.scene
+		o=s.cam_operations[s.cam_active_operation]
+		self.operation=o
+		
+		
+		if hasattr(bpy.ops.object.calculate_cam_paths_background.__class__,'cam_processes'):
+			processes=bpy.ops.object.calculate_cam_paths_background.__class__.cam_processes
+			for p in processes:
+				#proc=p[1].proc
+				#readthread=p[0]
+				tcom=p[1]
+				if tcom.opname==o.name:
+					processes.remove(p)
+					tcom.proc.kill()
+					o.computing=False
+				
+		return {'FINISHED'}
+				
+
+		
+class CalculatePath(bpy.types.Operator):
+	'''calculate CAM paths'''
+	bl_idname = "object.calculate_cam_path"
+	bl_label = "Calculate CAM paths"
+	bl_options = {'REGISTER', 'UNDO'}
+
+	#this property was actually ignored, so removing it in 0.3
+	#operation= StringProperty(name="Operation",
+	#					   description="Specify the operation to calculate",default='Operation')
+						
+	def execute(self, context):
+		#getIslands(context.object)
+		s=bpy.context.scene
+		o = s.cam_operations[s.cam_active_operation]
+		
+		if not o.valid:
+				self.report({'ERROR_INVALID_INPUT'}, "Operation can't be performed, see warnings for info")
+				#print("Operation can't be performed, see warnings for info")
+				return {'FINISHED'}
+		if o.computing:
+			return {'FINISHED'}
+		
+		o.operator=self
+		
+		if o.use_layers:
+			o.parallel_step_back = False
+			
+		utils.getPath(context,o)
+		
+		return {'FINISHED'}
+
+class PathsAll(bpy.types.Operator):
+	'''calculate all CAM paths'''
+	bl_idname = "object.calculate_cam_paths_all"
+	bl_label = "Calculate all CAM paths"
+	bl_options = {'REGISTER', 'UNDO'}
+		
+	def execute(self, context):
+		import bpy
+		i=0
+		for o in bpy.context.scene.cam_operations:
+			bpy.context.scene.cam_active_operation=i
+			print('\nCalculating path :'+o.name)
+			print('\n')
+			bpy.ops.object.calculate_cam_paths_background()
+			i+=1
+
+		return {'FINISHED'}
+	
+	def draw(self, context):
+		layout = self.layout
+		layout.prop_search(self, "operation", bpy.context.scene, "cam_operations")
+		
+class CamPackObjects(bpy.types.Operator):
+	'''calculate all CAM paths'''
+	bl_idname = "object.cam_pack_objects"
+	bl_label = "Pack curves on sheet"
+	bl_options = {'REGISTER', 'UNDO'}
+		
+	def execute(self, context):
+		
+		obs=bpy.context.selected_objects
+		pack.packCurves()
+		#layout.
+		return {'FINISHED'}
+	
+	def draw(self, context):
+		layout = self.layout
+
+class CamSliceObjects(bpy.types.Operator):
+	'''Slice a mesh object horizontally'''
+	#warning, this is a separate and neglected feature, it's a mess - by now it just slices up the object.
+	bl_idname = "object.cam_slice_objects"
+	bl_label = "Slice object - usefull for lasercut puzzles e.t.c."
+	bl_options = {'REGISTER', 'UNDO'}
+		
+	def execute(self, context):
+		from cam import slice
+		ob=bpy.context.active_object
+		slice.sliceObject(ob)
+		return {'FINISHED'}
+	
+	def draw(self, context):
+		layout = self.layout
+		
+		
+		
+def getChainOperations(chain):
+	'''return chain operations, currently chain object can't store operations directly due to blender limitations'''
+	chop=[]
+	for cho in chain.operations:
+		for so in bpy.context.scene.cam_operations:
+			if so.name==cho.name:
+				chop.append(so)
+	return chop
+	
+class PathsChain(bpy.types.Operator):
+	'''calculate a chain and export the gcode alltogether. '''
+	bl_idname = "object.calculate_cam_paths_chain"
+	bl_label = "Calculate CAM paths in current chain and export chain gcode"
+	bl_options = {'REGISTER', 'UNDO'}
+
+	def execute(self, context):
+		import bpy
+		s=bpy.context.scene
+		
+		chain=s.cam_chains[s.cam_active_chain]
+		chainops=getChainOperations(chain)
+		meshes=[]
+		for o in chainops:
+			#bpy.ops.object.calculate_cam_paths_background()
+			meshes.append(bpy.data.objects[o.path_object_name].data)
+		utils.exportGcodePath(chain.filename,meshes,chainops)
+		return {'FINISHED'}
+	
+		
+class PathExport(bpy.types.Operator):
+	'''Export gcode. Can be used only when the path object is present'''
+	bl_idname = "object.cam_export"
+	bl_label = "Export operation gcode"
+	bl_options = {'REGISTER', 'UNDO'}
+		
+	def execute(self, context):
+		import bpy
+		s=bpy.context.scene
+		operation = s.cam_operations[s.cam_active_operation]
+		utils.exportGcodePath( operation.filename , [bpy.data.objects[operation.path_object_name].data] , [operation])
+		return {'FINISHED'}
+	
+
+class CAMSimulate(bpy.types.Operator):
+	'''simulate CAM operation
+	this is performed by: creating an image, painting Z depth of the brush substractively. Works only for some operations, can not be used for 4-5 axis.'''
+	bl_idname = "object.cam_simulate"
+	bl_label = "CAM simulation"
+	bl_options = {'REGISTER', 'UNDO'}
+
+	operation = StringProperty(name="Operation",
+						   description="Specify the operation to calculate",default='Operation')
+
+	def execute(self, context):
+		s=bpy.context.scene
+		operation = s.cam_operations[s.cam_active_operation]
+		
+		#if operation.geometry_source=='OBJECT' and operation.object_name in bpy.data.objects and #bpy.data.objects[operation.object_name].type=='CURVE':
+		#	print('simulation of curve operations is not available')
+		#	return {'FINISHED'}
+		if operation.path_object_name in bpy.data.objects:
+			utils.doSimulation(operation.name,[operation])
+		else:
+		   print('no computed path to simulate')
+		   return {'FINISHED'}
+		return {'FINISHED'}
+	
+	def draw(self, context):
+		layout = self.layout
+		layout.prop_search(self, "operation", bpy.context.scene, "cam_operations")
+
+		
+class CAMSimulateChain(bpy.types.Operator):
+	'''simulate CAM chain, compared to single op simulation just writes into one image and thus enables to see how ops work together.'''
+	bl_idname = "object.cam_simulate_chain"
+	bl_label = "CAM simulation"
+	bl_options = {'REGISTER', 'UNDO'}
+
+	operation = StringProperty(name="Operation",
+						   description="Specify the operation to calculate",default='Operation')
+
+	def execute(self, context):
+		s=bpy.context.scene
+		chain=s.cam_chains[s.cam_active_chain]
+		chainops=getChainOperations(chain)
+		
+		canSimulate=True
+		for operation in chainops:
+			if not operation.path_object_name in bpy.data.objects:
+				canSimulate=False
+		if canSimulate:
+			utils.doSimulation(chain.name,chainops)
+		else:
+		   print('no computed path to simulate')
+		   return {'FINISHED'}
+		return {'FINISHED'}
+	
+	def draw(self, context):
+		layout = self.layout
+		layout.prop_search(self, "operation", bpy.context.scene, "cam_operations")
+
+
+class CamChainAdd(bpy.types.Operator):
+	'''Add new CAM chain'''
+	bl_idname = "scene.cam_chain_add"
+	bl_label = "Add new CAM chain"
+	bl_options = {'REGISTER', 'UNDO'}
+	
+	@classmethod
+	def poll(cls, context):
+		return context.scene is not None
+
+	def execute(self, context):
+		#main(context)
+		s=bpy.context.scene
+		s.cam_chains.add()
+		chain=s.cam_chains[-1]
+		s.cam_active_chain=len(s.cam_chains)-1
+		chain.name='Chain_'+str(s.cam_active_chain+1)
+		chain.filename=chain.name
+		chain.index=s.cam_active_chain
+		
+		return {'FINISHED'}
+		
+class CamChainRemove(bpy.types.Operator):
+	'''Remove  CAM chain'''
+	bl_idname = "scene.cam_chain_remove"
+	bl_label = "Remove CAM chain"
+	bl_options = {'REGISTER', 'UNDO'}
+	
+	@classmethod
+	def poll(cls, context):
+		return context.scene is not None
+
+	def execute(self, context):
+		bpy.context.scene.cam_chains.remove(bpy.context.scene.cam_active_chain)
+		if bpy.context.scene.cam_active_chain>0:
+			bpy.context.scene.cam_active_chain-=1
+		
+		return {'FINISHED'}
+
+class CamChainOperationAdd(bpy.types.Operator):
+	'''Add operation to chain'''
+	bl_idname = "scene.cam_chain_operation_add"
+	bl_label = "Add operation to chain"
+	bl_options = {'REGISTER', 'UNDO'}
+	
+	@classmethod
+	def poll(cls, context):
+		return context.scene is not None
+
+	def execute(self, context):
+		s=bpy.context.scene
+		chain=s.cam_chains[s.cam_active_chain]
+		s=bpy.context.scene
+		#s.chaindata[chain.index].remove(chain.active_operation+1,s.cam_operations[s.cam_active_operation])
+		chain.operations.add()
+		chain.active_operation+=1
+		chain.operations[-1].name=s.cam_operations[s.cam_active_operation].name
+		return {'FINISHED'}
+
+class CamChainOperationUp(bpy.types.Operator):
+	'''Add operation to chain'''
+	bl_idname = "scene.cam_chain_operation_up"
+	bl_label = "Add operation to chain"
+	bl_options = {'REGISTER', 'UNDO'}
+	
+	@classmethod
+	def poll(cls, context):
+		return context.scene is not None
+
+	def execute(self, context):
+		s=bpy.context.scene
+		chain=s.cam_chains[s.cam_active_chain]
+		a=chain.active_operation
+		if a>0:
+			chain.operations.move(a,a-1)
+			chain.active_operation-=1
+		return {'FINISHED'}
+
+class CamChainOperationDown(bpy.types.Operator):
+	'''Add operation to chain'''
+	bl_idname = "scene.cam_chain_operation_down"
+	bl_label = "Add operation to chain"
+	bl_options = {'REGISTER', 'UNDO'}
+	
+	@classmethod
+	def poll(cls, context):
+		return context.scene is not None
+
+	def execute(self, context):
+		s=bpy.context.scene
+		chain=s.cam_chains[s.cam_active_chain]
+		a=chain.active_operation
+		if a<len(chain.operations)-1:
+			chain.operations.move(a,a+1)
+			chain.active_operation+=1
+		return {'FINISHED'}		
+		
+class CamChainOperationRemove(bpy.types.Operator):
+	'''Remove operation from chain'''
+	bl_idname = "scene.cam_chain_operation_remove"
+	bl_label = "Remove operation from chain"
+	bl_options = {'REGISTER', 'UNDO'}
+	
+	@classmethod
+	def poll(cls, context):
+		return context.scene is not None
+
+	def execute(self, context):
+		#main(context)
+		s=bpy.context.scene
+		chain=s.cam_chains[s.cam_active_chain]
+		s=bpy.context.scene
+		#s.chaindata[chain.index].append(s.cam_operations[s.cam_active_operation])
+		chain.operations.remove(chain.active_operation)
+		chain.active_operation-=1
+		if chain.active_operation<0:
+			chain.active_operation = 0
+		return {'FINISHED'}
+
 def fixUnits():
 	'''Sets up units for blender CAM'''
 	s=bpy.context.scene
@@ -505,482 +505,477 @@
 		
 	s.unit_settings.system_rotation='DEGREES'	
 	
-	s.unit_settings.scale_length=1.0 # Blender CAM doesn't respect this property and there were users reporting problems, not seeing this was changed. 
-	
-class CamOperationAdd(bpy.types.Operator):
-	'''Add new CAM operation'''
-	bl_idname = "scene.cam_operation_add"
-	bl_label = "Add new CAM operation"
-	bl_options = {'REGISTER', 'UNDO'}
-	
-	@classmethod
-	def poll(cls, context):
-		return context.scene is not None
-
-	def execute(self, context):
-		#main(context)
-		s=bpy.context.scene
-		
-		fixUnits()
-		
-		if s.objects.get('CAM_machine')==None:
-			utils.addMachineAreaObject()
-		#if len(s.cam_material)==0:
-		#	 s.cam_material.add()
-		  
-		s.cam_operations.add()
-		o=s.cam_operations[-1]
-		s.cam_active_operation=len(s.cam_operations)-1
-		o.name='Operation_'+str(s.cam_active_operation+1)
-		o.filename=o.name
-		ob=bpy.context.active_object
-		if ob!=None:
-			o.object_name=ob.name
-			minx,miny,minz,maxx,maxy,maxz=utils.getBoundsWorldspace([ob])
-			o.minz=minz
-		
-		return {'FINISHED'}
-	
-class CamOperationCopy(bpy.types.Operator):
-	'''Copy CAM operation'''
-	bl_idname = "scene.cam_operation_copy"
-	bl_label = "Copy active CAM operation"
-	bl_options = {'REGISTER', 'UNDO'}
-	
-	@classmethod
-	def poll(cls, context):
-		return context.scene is not None
-
-	def execute(self, context):
-		#main(context)
-		s=bpy.context.scene
-		
-		fixUnits()
-		
-		s=bpy.context.scene
-		s.cam_operations.add()
-		copyop=s.cam_operations[s.cam_active_operation]
-		s.cam_active_operation+=1
-		l=len(s.cam_operations)-1
-		s.cam_operations.move(l,s.cam_active_operation)
-		o=s.cam_operations[s.cam_active_operation]
-
-		for k in copyop.keys():
-			o[k]=copyop[k]
-		o.computing=False
-		
-		####get digits in the end
-		
-		isdigit=True
-		numdigits=0
-		num=0
-		if o.name[-1].isdigit():
-			numdigits=1
-			while isdigit:
-				numdigits+=1
-				isdigit=o.name[-numdigits].isdigit()
-			numdigits-=1
-			o.name=o.name[:-numdigits]+str(int(o.name[-numdigits:])+1).zfill(numdigits)
-			o.filename=o.name
-		else:
-			o.name=o.name+'_copy'
-			o.filename=o.filename+'_copy'
-			
-		return {'FINISHED'}
-	
-class CamOperationRemove(bpy.types.Operator):
-	'''Remove CAM operation'''
-	bl_idname = "scene.cam_operation_remove"
-	bl_label = "Remove CAM operation"
-	bl_options = {'REGISTER', 'UNDO'}
-	
-	@classmethod
-	def poll(cls, context):
-		return context.scene is not None
-
-	def execute(self, context):
-		#main(context)
-		bpy.context.scene.cam_operations.remove(bpy.context.scene.cam_active_operation)
-		if bpy.context.scene.cam_active_operation>0:
-			bpy.context.scene.cam_active_operation-=1
-		
-		return {'FINISHED'}
-	
-#move cam operation in the list up or down
-class CamOperationMove(bpy.types.Operator):
-	'''Move CAM operation'''
-	bl_idname = "scene.cam_operation_move"
-	bl_label = "Move CAM operation in list"
-	bl_options = {'REGISTER', 'UNDO'}
-	
-	direction = EnumProperty(name='direction',
-		items=(('UP','Up',''),('DOWN','Down','')),
-		description='direction',
-		default='DOWN')
-		
-	@classmethod
-	def poll(cls, context):
-		return context.scene is not None
-
-	def execute(self, context):
-		#main(context)
-		a=bpy.context.scene.cam_active_operation
-		cops=bpy.context.scene.cam_operations
-		if self.direction=='UP':
-			if a>0:
-				cops.move(a,a-1)
-				bpy.context.scene.cam_active_operation -= 1
-
-		else:
-			if a<len(cops)-1:
-				cops.move(a,a+1)
-				bpy.context.scene.cam_active_operation += 1
-
-		return {'FINISHED'}
-
-		
-
-class CamOrientationAdd(bpy.types.Operator):
-	'''Add orientation to cam operation, for multiaxis operations'''
-	bl_idname = "scene.cam_orientation_add"
-	bl_label = "Add orientation"
-	bl_options = {'REGISTER', 'UNDO'}
-	
-		
-	@classmethod
-	def poll(cls, context):
-		return context.scene is not None
-
-	def execute(self, context):
-		#main(context)
-		s=bpy.context.scene
-		a=s.cam_active_operation
-		o=s.cam_operations[a]
-		gname=o.name+'_orientations'
-		bpy.ops.object.empty_add(type='ARROWS')
-		
-		oriob=bpy.context.active_object
-		oriob.empty_draw_size=0.02 # 2 cm
-		
-		simple.addToGroup(oriob,gname)
-		oriob.name='ori_'+o.name+'.'+str(len(bpy.data.groups[gname].objects)).zfill(3)
-		
-		return {'FINISHED'}
-		
-
-class CamBridgesAdd(bpy.types.Operator):
-	'''Add bridge objects to curve'''
-	bl_idname = "scene.cam_bridges_add"
-	bl_label = "Add bridges"
-	bl_options = {'REGISTER', 'UNDO'}
-	
-		
-	@classmethod
-	def poll(cls, context):
-		return context.scene is not None
-
-	def execute(self, context):
-		#main(context)
-		s=bpy.context.scene
-		a=s.cam_active_operation
-		o=s.cam_operations[a]
-		utils.addAutoBridges(o)
-		return {'FINISHED'}
-		
-		
-#boolean operations for curve objects
-class CamCurveBoolean(bpy.types.Operator):
-	'''Boolean operation on two curves'''
-	bl_idname = "object.curve_boolean"
-	bl_label = "Curve Boolean"
-	bl_options = {'REGISTER', 'UNDO'}
-	
-	boolean_type = EnumProperty(name='type',
-		items=(('UNION','Union',''),('DIFFERENCE','Difference',''),('INTERSECT','Intersect','')),
-		description='boolean type',
-		default='UNION')
-		
-	@classmethod
-	def poll(cls, context):
-		return context.active_object is not None and context.active_object.type in ['CURVE','FONT'] and len(bpy.context.selected_objects)==2
-
-	def execute(self, context):
-		utils.polygonBoolean(context,self.boolean_type)
-		return {'FINISHED'}
-
-#intarsion or joints
-class CamCurveIntarsion(bpy.types.Operator):
-	'''makes curve cuttable both inside and outside, for intarsion and joints'''
-	bl_idname = "object.curve_intarsion"
-	bl_label = "Intarsion"
-	bl_options = {'REGISTER', 'UNDO'}
-	
-	diameter = bpy.props.FloatProperty(name="cutter diameter", default=.001, min=0, max=100,precision=4, unit="LENGTH")
-		
-	@classmethod	
-	def poll(cls, context):
-		return context.active_object is not None and (context.active_object.type in ['CURVE','FONT'])
-
-	def execute(self, context):
-		utils.silhoueteOffset(context,-self.diameter/2)
-		o1=bpy.context.active_object
-
-		utils.silhoueteOffset(context,self.diameter)
-		o2=bpy.context.active_object
-		utils.silhoueteOffset(context,-self.diameter/2)
-		o3=bpy.context.active_object
-		o1.select=True
-		o2.select=True
-		o3.select=False
-		bpy.ops.object.delete(use_global=False)
-		o3.select=True
-		return {'FINISHED'}	
-
-#intarsion or joints
-class CamCurveOvercuts(bpy.types.Operator):
-	'''Adds overcuts for slots'''
-	bl_idname = "object.curve_overcuts"
-	bl_label = "Add Overcuts"
-	bl_options = {'REGISTER', 'UNDO'}
-	
-	
-	diameter = bpy.props.FloatProperty(name="diameter", default=.003, min=0, max=100,precision=4, unit="LENGTH")
-	threshold = bpy.props.FloatProperty(name="threshold", default=math.pi/2*.99, min=-3.14, max=3.14,precision=4, subtype="ANGLE" , unit="ROTATION")
-	do_outer = bpy.props.BoolProperty(name="Outer polygons", default=True)
-	invert = bpy.props.BoolProperty(name="Invert", default=False)
-	@classmethod
-	def poll(cls, context):
-		return context.active_object is not None and (context.active_object.type in ['CURVE','FONT'])
-
-	def execute(self, context):
-		#utils.silhoueteOffset(context,-self.diameter)
-		o1=bpy.context.active_object
-		shapes=utils.curveToShapely(o1)
-		negative_overcuts=[]
-		positive_overcuts=[]
-		diameter = self.diameter*1.001
-		for s in shapes:
-				s=shapely.geometry.polygon.orient(s,1)
-				if s.boundary.type == 'LineString':
-					loops = [s.boundary]#s=shapely.geometry.asMultiLineString(s)
-				else:	
-					loops = s.boundary
-				
-				for ci,c in enumerate(loops):
-					if ci>0 or self.do_outer:
-						#c=s.boundary
-						for i,co in enumerate(c.coords):
-							i1=i-1
-							if i1==-1:
-								i1=-2
-							i2=i+1
-							if i2 == len(c.coords):
-								i2=0
-								
-							v1 = Vector(co) - Vector(c.coords[i1])
-							v1 = v1.xy#Vector((v1.x,v1.y,0))
-							v2 = Vector(c.coords[i2]) - Vector(co)
-							v2 = v2.xy#v2 = Vector((v2.x,v2.y,0))
-							if not v1.length==0 and not v2.length == 0:
-								a=v1.angle_signed(v2)
-								sign=1
-								#if ci==0:
-								#	sign=-1
-								#else:
-								#	sign=1
-								
-								if self.invert:# and ci>0:
-									sign*=-1
-								if (sign<0 and a<-self.threshold) or (sign>0 and a>self.threshold):
-									p=Vector((co[0],co[1]))
-									v1.normalize()
-									v2.normalize()
-									v=v1-v2
-									v.normalize()
-									p=p-v*diameter/2
-									if abs(a)<math.pi/2:
-										shape=utils.Circle(diameter/2,64)
-										shape= shapely.affinity.translate(shape,p.x,p.y)
-									else:
-										l=math.tan(a/2)*diameter/2
-										p1=p-sign*v*l
-										l=shapely.geometry.LineString((p,p1))
-										shape=l.buffer(diameter/2, resolution = 64)
-									
-									if sign>0:
-										negative_overcuts.append(shape)
-									else:	
-										positive_overcuts.append(shape)
-									
-								print(a)
-					
-							
-				#for c in s.boundary:
-		negative_overcuts = shapely.ops.unary_union(negative_overcuts)
-		positive_overcuts = shapely.ops.unary_union(positive_overcuts)
-		#shapes.extend(overcuts)
-		fs=shapely.ops.unary_union(shapes)
-		fs = fs.union(positive_overcuts)
-		fs = fs.difference(negative_overcuts)
-		o=utils.shapelyToCurve(o1.name+'_overcuts',fs,o1.location.z)
-		#o=utils.shapelyToCurve('overcuts',overcuts,0)
-		return {'FINISHED'}	
-
-		
-class CamCurveRemoveDoubles(bpy.types.Operator):
-	'''curve remove doubles - warning, removes beziers!'''
-	bl_idname = "object.curve_remove_doubles"
-	bl_label = "C-Remove doubles"
-	bl_options = {'REGISTER', 'UNDO'}
-	
-	@classmethod
-	def poll(cls, context):
-		return context.active_object is not None and (context.active_object.type=='CURVE')
-
-	def execute(self, context):
-		mode=False
-		if bpy.context.mode=='EDIT_CURVE':
-			bpy.ops.object.editmode_toggle()
-			mode=True
-		bpy.ops.object.convert(target='MESH')
-		bpy.ops.object.editmode_toggle()
-		bpy.ops.mesh.select_all(action='TOGGLE')
-		bpy.ops.mesh.remove_doubles()
-		bpy.ops.object.editmode_toggle()
-		bpy.ops.object.convert(target='CURVE')
-		a=bpy.context.active_object
-		a.data.show_normal_face = False
-		if mode:
-			bpy.ops.object.editmode_toggle()
-		
-		return {'FINISHED'}	
-
-class CamMeshGetPockets(bpy.types.Operator):
-	'''Detect pockets in a mesh and extract them as curves'''
-	bl_idname = "object.mesh_get_pockets"
-	bl_label = "Get pocket surfaces"
-	bl_options = {'REGISTER', 'UNDO'}
-
-	threshold = bpy.props.FloatProperty(name="horizontal threshold", default=.99, min=0, max=1.0, precision=4)
-
-<<<<<<< HEAD
-=======
-
-	
->>>>>>> 41feb4fc
-	@classmethod
-	def poll(cls, context):
-		return context.active_object is not None and (context.active_object.type=='MESH')
-	
-	def execute(self, context):
-		obs = bpy.context.selected_objects
-		s=bpy.context.scene
-		cobs = []
-		for ob in obs:
-			if ob.type=='MESH':
-				pockets={}
-				mw = ob.matrix_world
-				m=ob.data
-				i=0
-				bpy.ops.object.editmode_toggle()
-				bpy.ops.mesh.select_mode(use_extend=False, use_expand=False, type='FACE')
-				bpy.ops.mesh.select_all(action='DESELECT')
-				bpy.ops.object.editmode_toggle()
-				i=0
-				for f in m.polygons:
-					n= mw * f.normal
-					if n.z > self.threshold :
-						f.select=True
-						z=m.vertices[f.vertices[0]].co.z
-						if pockets.get(z)==None:
-							pockets[z] = [i]
-						else:
-							pockets[z].append(i)
-					i+=1
-				print(len(pockets))
-				for p in pockets:
-					print(p)
-				ao = bpy.context.active_object
-				i=0
-				for p in pockets:
-					print(i)
-					i+=1
-					
-					sf = pockets[p]
-					for f in m.polygons:
-						f.select=False
-					
-					for fi in sf:
-						f=m.polygons[fi]
-						f.select=True
-					
-					bpy.ops.object.editmode_toggle()
-					
-					bpy.ops.mesh.select_mode(use_extend=False, use_expand=False, type='EDGE')
-					bpy.ops.mesh.region_to_loop()
-					bpy.ops.mesh.separate(type = 'SELECTED')
-					
-					bpy.ops.mesh.select_mode(use_extend=False, use_expand=False, type='FACE')
-					bpy.ops.object.editmode_toggle()
-					ao.select=False
-					s.objects.active=bpy.context.selected_objects[0]
-					cobs.append(s.objects.active)
-					bpy.ops.object.convert(target='CURVE')
-					bpy.ops.object.origin_set(type='ORIGIN_GEOMETRY')
-
-					bpy.context.selected_objects[0].select=False
-					ao.select=True
-					s.objects.active=ao
-					#bpy.ops.mesh.select_mode(use_extend=False, use_expand=False, type='EDGE')
-			
-			# turn off selection of all objects in 3d view
-			bpy.ops.object.select_all(action='DESELECT')
-			# make new curves more visible by making them selected in the 3d view
-			# This also allows the active object to still work with the operator
-			# if the user decides to change the horizontal threshold property
-			for obj in cobs:
-				obj.select = True
-				
-		return {'FINISHED'}			
-
-#this operator finds the silhouette of objects(meshes, curves just get converted) and offsets it.
-class CamOffsetSilhouete(bpy.types.Operator):
-	'''Curve offset operation '''
-	bl_idname = "object.silhouete_offset"
-	bl_label = "Silhouete offset"
-	bl_options = {'REGISTER', 'UNDO'}
-	
-	offset = bpy.props.FloatProperty(name="offset", default=.003, min=-100, max=100,precision=4, unit="LENGTH")
-		
-	@classmethod
-	def poll(cls, context):
-		return context.active_object is not None and (context.active_object.type=='CURVE' or context.active_object.type=='FONT' or context.active_object.type=='MESH')
-
-	def execute(self, context):#this is almost same as getobjectoutline, just without the need of operation data
-		utils.silhoueteOffset(context,self.offset)
-		return {'FINISHED'}
-
-#Finds object silhouette, usefull for meshes, since with curves it's not needed.		
-class CamObjectSilhouete(bpy.types.Operator):
-	'''Object silhouete '''
-	bl_idname = "object.silhouete"
-	bl_label = "Object silhouete"
-	bl_options = {'REGISTER', 'UNDO'}
-		
-	@classmethod
-	def poll(cls, context):
-		return context.active_object is not None and (context.active_object.type=='MESH')
-
-		
-		
-	def execute(self, context):#this is almost same as getobjectoutline, just without the need of operation data
-		ob=bpy.context.active_object
-		self.silh=utils.getObjectSilhouete('OBJECTS', objects=bpy.context.selected_objects)
-		bpy.context.scene.cursor_location=(0,0,0)
-		#smp=sgeometry.asMultiPolygon(self.silh)
-		for smp in self.silh:
-			polygon_utils_cam.shapelyToCurve(ob.name+'_silhouette',smp,0)#
-		#bpy.ops.object.convert(target='CURVE')
-		bpy.context.scene.cursor_location=ob.location
-		bpy.ops.object.origin_set(type='ORIGIN_CURSOR')
-		return {'FINISHED'}
+	s.unit_settings.scale_length=1.0 # Blender CAM doesn't respect this property and there were users reporting problems, not seeing this was changed. 
+	
+class CamOperationAdd(bpy.types.Operator):
+	'''Add new CAM operation'''
+	bl_idname = "scene.cam_operation_add"
+	bl_label = "Add new CAM operation"
+	bl_options = {'REGISTER', 'UNDO'}
+	
+	@classmethod
+	def poll(cls, context):
+		return context.scene is not None
+
+	def execute(self, context):
+		#main(context)
+		s=bpy.context.scene
+		
+		fixUnits()
+		
+		if s.objects.get('CAM_machine')==None:
+			utils.addMachineAreaObject()
+		#if len(s.cam_material)==0:
+		#	 s.cam_material.add()
+		  
+		s.cam_operations.add()
+		o=s.cam_operations[-1]
+		s.cam_active_operation=len(s.cam_operations)-1
+		o.name='Operation_'+str(s.cam_active_operation+1)
+		o.filename=o.name
+		ob=bpy.context.active_object
+		if ob!=None:
+			o.object_name=ob.name
+			minx,miny,minz,maxx,maxy,maxz=utils.getBoundsWorldspace([ob])
+			o.minz=minz
+		
+		return {'FINISHED'}
+	
+class CamOperationCopy(bpy.types.Operator):
+	'''Copy CAM operation'''
+	bl_idname = "scene.cam_operation_copy"
+	bl_label = "Copy active CAM operation"
+	bl_options = {'REGISTER', 'UNDO'}
+	
+	@classmethod
+	def poll(cls, context):
+		return context.scene is not None
+
+	def execute(self, context):
+		#main(context)
+		s=bpy.context.scene
+		
+		fixUnits()
+		
+		s=bpy.context.scene
+		s.cam_operations.add()
+		copyop=s.cam_operations[s.cam_active_operation]
+		s.cam_active_operation+=1
+		l=len(s.cam_operations)-1
+		s.cam_operations.move(l,s.cam_active_operation)
+		o=s.cam_operations[s.cam_active_operation]
+
+		for k in copyop.keys():
+			o[k]=copyop[k]
+		o.computing=False
+		
+		####get digits in the end
+		
+		isdigit=True
+		numdigits=0
+		num=0
+		if o.name[-1].isdigit():
+			numdigits=1
+			while isdigit:
+				numdigits+=1
+				isdigit=o.name[-numdigits].isdigit()
+			numdigits-=1
+			o.name=o.name[:-numdigits]+str(int(o.name[-numdigits:])+1).zfill(numdigits)
+			o.filename=o.name
+		else:
+			o.name=o.name+'_copy'
+			o.filename=o.filename+'_copy'
+			
+		return {'FINISHED'}
+	
+class CamOperationRemove(bpy.types.Operator):
+	'''Remove CAM operation'''
+	bl_idname = "scene.cam_operation_remove"
+	bl_label = "Remove CAM operation"
+	bl_options = {'REGISTER', 'UNDO'}
+	
+	@classmethod
+	def poll(cls, context):
+		return context.scene is not None
+
+	def execute(self, context):
+		#main(context)
+		bpy.context.scene.cam_operations.remove(bpy.context.scene.cam_active_operation)
+		if bpy.context.scene.cam_active_operation>0:
+			bpy.context.scene.cam_active_operation-=1
+		
+		return {'FINISHED'}
+	
+#move cam operation in the list up or down
+class CamOperationMove(bpy.types.Operator):
+	'''Move CAM operation'''
+	bl_idname = "scene.cam_operation_move"
+	bl_label = "Move CAM operation in list"
+	bl_options = {'REGISTER', 'UNDO'}
+	
+	direction = EnumProperty(name='direction',
+		items=(('UP','Up',''),('DOWN','Down','')),
+		description='direction',
+		default='DOWN')
+		
+	@classmethod
+	def poll(cls, context):
+		return context.scene is not None
+
+	def execute(self, context):
+		#main(context)
+		a=bpy.context.scene.cam_active_operation
+		cops=bpy.context.scene.cam_operations
+		if self.direction=='UP':
+			if a>0:
+				cops.move(a,a-1)
+				bpy.context.scene.cam_active_operation -= 1
+
+		else:
+			if a<len(cops)-1:
+				cops.move(a,a+1)
+				bpy.context.scene.cam_active_operation += 1
+
+		return {'FINISHED'}
+
+		
+
+class CamOrientationAdd(bpy.types.Operator):
+	'''Add orientation to cam operation, for multiaxis operations'''
+	bl_idname = "scene.cam_orientation_add"
+	bl_label = "Add orientation"
+	bl_options = {'REGISTER', 'UNDO'}
+	
+		
+	@classmethod
+	def poll(cls, context):
+		return context.scene is not None
+
+	def execute(self, context):
+		#main(context)
+		s=bpy.context.scene
+		a=s.cam_active_operation
+		o=s.cam_operations[a]
+		gname=o.name+'_orientations'
+		bpy.ops.object.empty_add(type='ARROWS')
+		
+		oriob=bpy.context.active_object
+		oriob.empty_draw_size=0.02 # 2 cm
+		
+		simple.addToGroup(oriob,gname)
+		oriob.name='ori_'+o.name+'.'+str(len(bpy.data.groups[gname].objects)).zfill(3)
+		
+		return {'FINISHED'}
+		
+
+class CamBridgesAdd(bpy.types.Operator):
+	'''Add bridge objects to curve'''
+	bl_idname = "scene.cam_bridges_add"
+	bl_label = "Add bridges"
+	bl_options = {'REGISTER', 'UNDO'}
+	
+		
+	@classmethod
+	def poll(cls, context):
+		return context.scene is not None
+
+	def execute(self, context):
+		#main(context)
+		s=bpy.context.scene
+		a=s.cam_active_operation
+		o=s.cam_operations[a]
+		utils.addAutoBridges(o)
+		return {'FINISHED'}
+		
+		
+#boolean operations for curve objects
+class CamCurveBoolean(bpy.types.Operator):
+	'''Boolean operation on two curves'''
+	bl_idname = "object.curve_boolean"
+	bl_label = "Curve Boolean"
+	bl_options = {'REGISTER', 'UNDO'}
+	
+	boolean_type = EnumProperty(name='type',
+		items=(('UNION','Union',''),('DIFFERENCE','Difference',''),('INTERSECT','Intersect','')),
+		description='boolean type',
+		default='UNION')
+		
+	@classmethod
+	def poll(cls, context):
+		return context.active_object is not None and context.active_object.type in ['CURVE','FONT'] and len(bpy.context.selected_objects)==2
+
+	def execute(self, context):
+		utils.polygonBoolean(context,self.boolean_type)
+		return {'FINISHED'}
+
+#intarsion or joints
+class CamCurveIntarsion(bpy.types.Operator):
+	'''makes curve cuttable both inside and outside, for intarsion and joints'''
+	bl_idname = "object.curve_intarsion"
+	bl_label = "Intarsion"
+	bl_options = {'REGISTER', 'UNDO'}
+	
+	diameter = bpy.props.FloatProperty(name="cutter diameter", default=.001, min=0, max=100,precision=4, unit="LENGTH")
+		
+	@classmethod	
+	def poll(cls, context):
+		return context.active_object is not None and (context.active_object.type in ['CURVE','FONT'])
+
+	def execute(self, context):
+		utils.silhoueteOffset(context,-self.diameter/2)
+		o1=bpy.context.active_object
+
+		utils.silhoueteOffset(context,self.diameter)
+		o2=bpy.context.active_object
+		utils.silhoueteOffset(context,-self.diameter/2)
+		o3=bpy.context.active_object
+		o1.select=True
+		o2.select=True
+		o3.select=False
+		bpy.ops.object.delete(use_global=False)
+		o3.select=True
+		return {'FINISHED'}	
+
+#intarsion or joints
+class CamCurveOvercuts(bpy.types.Operator):
+	'''Adds overcuts for slots'''
+	bl_idname = "object.curve_overcuts"
+	bl_label = "Add Overcuts"
+	bl_options = {'REGISTER', 'UNDO'}
+	
+	
+	diameter = bpy.props.FloatProperty(name="diameter", default=.003, min=0, max=100,precision=4, unit="LENGTH")
+	threshold = bpy.props.FloatProperty(name="threshold", default=math.pi/2*.99, min=-3.14, max=3.14,precision=4, subtype="ANGLE" , unit="ROTATION")
+	do_outer = bpy.props.BoolProperty(name="Outer polygons", default=True)
+	invert = bpy.props.BoolProperty(name="Invert", default=False)
+	@classmethod
+	def poll(cls, context):
+		return context.active_object is not None and (context.active_object.type in ['CURVE','FONT'])
+
+	def execute(self, context):
+		#utils.silhoueteOffset(context,-self.diameter)
+		o1=bpy.context.active_object
+		shapes=utils.curveToShapely(o1)
+		negative_overcuts=[]
+		positive_overcuts=[]
+		diameter = self.diameter*1.001
+		for s in shapes:
+				s=shapely.geometry.polygon.orient(s,1)
+				if s.boundary.type == 'LineString':
+					loops = [s.boundary]#s=shapely.geometry.asMultiLineString(s)
+				else:	
+					loops = s.boundary
+				
+				for ci,c in enumerate(loops):
+					if ci>0 or self.do_outer:
+						#c=s.boundary
+						for i,co in enumerate(c.coords):
+							i1=i-1
+							if i1==-1:
+								i1=-2
+							i2=i+1
+							if i2 == len(c.coords):
+								i2=0
+								
+							v1 = Vector(co) - Vector(c.coords[i1])
+							v1 = v1.xy#Vector((v1.x,v1.y,0))
+							v2 = Vector(c.coords[i2]) - Vector(co)
+							v2 = v2.xy#v2 = Vector((v2.x,v2.y,0))
+							if not v1.length==0 and not v2.length == 0:
+								a=v1.angle_signed(v2)
+								sign=1
+								#if ci==0:
+								#	sign=-1
+								#else:
+								#	sign=1
+								
+								if self.invert:# and ci>0:
+									sign*=-1
+								if (sign<0 and a<-self.threshold) or (sign>0 and a>self.threshold):
+									p=Vector((co[0],co[1]))
+									v1.normalize()
+									v2.normalize()
+									v=v1-v2
+									v.normalize()
+									p=p-v*diameter/2
+									if abs(a)<math.pi/2:
+										shape=utils.Circle(diameter/2,64)
+										shape= shapely.affinity.translate(shape,p.x,p.y)
+									else:
+										l=math.tan(a/2)*diameter/2
+										p1=p-sign*v*l
+										l=shapely.geometry.LineString((p,p1))
+										shape=l.buffer(diameter/2, resolution = 64)
+									
+									if sign>0:
+										negative_overcuts.append(shape)
+									else:	
+										positive_overcuts.append(shape)
+									
+								print(a)
+					
+							
+				#for c in s.boundary:
+		negative_overcuts = shapely.ops.unary_union(negative_overcuts)
+		positive_overcuts = shapely.ops.unary_union(positive_overcuts)
+		#shapes.extend(overcuts)
+		fs=shapely.ops.unary_union(shapes)
+		fs = fs.union(positive_overcuts)
+		fs = fs.difference(negative_overcuts)
+		o=utils.shapelyToCurve(o1.name+'_overcuts',fs,o1.location.z)
+		#o=utils.shapelyToCurve('overcuts',overcuts,0)
+		return {'FINISHED'}	
+
+		
+class CamCurveRemoveDoubles(bpy.types.Operator):
+	'''curve remove doubles - warning, removes beziers!'''
+	bl_idname = "object.curve_remove_doubles"
+	bl_label = "C-Remove doubles"
+	bl_options = {'REGISTER', 'UNDO'}
+	
+	@classmethod
+	def poll(cls, context):
+		return context.active_object is not None and (context.active_object.type=='CURVE')
+
+	def execute(self, context):
+		mode=False
+		if bpy.context.mode=='EDIT_CURVE':
+			bpy.ops.object.editmode_toggle()
+			mode=True
+		bpy.ops.object.convert(target='MESH')
+		bpy.ops.object.editmode_toggle()
+		bpy.ops.mesh.select_all(action='TOGGLE')
+		bpy.ops.mesh.remove_doubles()
+		bpy.ops.object.editmode_toggle()
+		bpy.ops.object.convert(target='CURVE')
+		a=bpy.context.active_object
+		a.data.show_normal_face = False
+		if mode:
+			bpy.ops.object.editmode_toggle()
+		
+		return {'FINISHED'}	
+
+class CamMeshGetPockets(bpy.types.Operator):
+	'''Detect pockets in a mesh and extract them as curves'''
+	bl_idname = "object.mesh_get_pockets"
+	bl_label = "Get pocket surfaces"
+	bl_options = {'REGISTER', 'UNDO'}
+
+	threshold = bpy.props.FloatProperty(name="horizontal threshold", default=.99, min=0, max=1.0, precision=4)
+
+	@classmethod
+	def poll(cls, context):
+		return context.active_object is not None and (context.active_object.type=='MESH')
+	
+	def execute(self, context):
+		obs = bpy.context.selected_objects
+		s=bpy.context.scene
+		cobs = []
+		for ob in obs:
+			if ob.type=='MESH':
+				pockets={}
+				mw = ob.matrix_world
+				m=ob.data
+				i=0
+				bpy.ops.object.editmode_toggle()
+				bpy.ops.mesh.select_mode(use_extend=False, use_expand=False, type='FACE')
+				bpy.ops.mesh.select_all(action='DESELECT')
+				bpy.ops.object.editmode_toggle()
+				i=0
+				for f in m.polygons:
+					n= mw * f.normal
+					if n.z > self.threshold :
+						f.select=True
+						z=m.vertices[f.vertices[0]].co.z
+						if pockets.get(z)==None:
+							pockets[z] = [i]
+						else:
+							pockets[z].append(i)
+					i+=1
+				print(len(pockets))
+				for p in pockets:
+					print(p)
+				ao = bpy.context.active_object
+				i=0
+				for p in pockets:
+					print(i)
+					i+=1
+					
+					sf = pockets[p]
+					for f in m.polygons:
+						f.select=False
+					
+					for fi in sf:
+						f=m.polygons[fi]
+						f.select=True
+					
+					bpy.ops.object.editmode_toggle()
+					
+					bpy.ops.mesh.select_mode(use_extend=False, use_expand=False, type='EDGE')
+					bpy.ops.mesh.region_to_loop()
+					bpy.ops.mesh.separate(type = 'SELECTED')
+					
+					bpy.ops.mesh.select_mode(use_extend=False, use_expand=False, type='FACE')
+					bpy.ops.object.editmode_toggle()
+					ao.select=False
+					s.objects.active=bpy.context.selected_objects[0]
+					cobs.append(s.objects.active)
+					bpy.ops.object.convert(target='CURVE')
+					bpy.ops.object.origin_set(type='ORIGIN_GEOMETRY')
+
+					bpy.context.selected_objects[0].select=False
+					ao.select=True
+					s.objects.active=ao
+					#bpy.ops.mesh.select_mode(use_extend=False, use_expand=False, type='EDGE')
+			
+			# turn off selection of all objects in 3d view
+			bpy.ops.object.select_all(action='DESELECT')
+			# make new curves more visible by making them selected in the 3d view
+			# This also allows the active object to still work with the operator
+			# if the user decides to change the horizontal threshold property
+			for obj in cobs:
+				obj.select = True
+				
+		return {'FINISHED'}			
+
+#this operator finds the silhouette of objects(meshes, curves just get converted) and offsets it.
+class CamOffsetSilhouete(bpy.types.Operator):
+	'''Curve offset operation '''
+	bl_idname = "object.silhouete_offset"
+	bl_label = "Silhouete offset"
+	bl_options = {'REGISTER', 'UNDO'}
+	
+	offset = bpy.props.FloatProperty(name="offset", default=.003, min=-100, max=100,precision=4, unit="LENGTH")
+		
+	@classmethod
+	def poll(cls, context):
+		return context.active_object is not None and (context.active_object.type=='CURVE' or context.active_object.type=='FONT' or context.active_object.type=='MESH')
+
+	def execute(self, context):#this is almost same as getobjectoutline, just without the need of operation data
+		utils.silhoueteOffset(context,self.offset)
+		return {'FINISHED'}
+
+#Finds object silhouette, usefull for meshes, since with curves it's not needed.		
+class CamObjectSilhouete(bpy.types.Operator):
+	'''Object silhouete '''
+	bl_idname = "object.silhouete"
+	bl_label = "Object silhouete"
+	bl_options = {'REGISTER', 'UNDO'}
+		
+	@classmethod
+	def poll(cls, context):
+		return context.active_object is not None and (context.active_object.type=='MESH')
+
+		
+		
+	def execute(self, context):#this is almost same as getobjectoutline, just without the need of operation data
+		ob=bpy.context.active_object
+		self.silh=utils.getObjectSilhouete('OBJECTS', objects=bpy.context.selected_objects)
+		bpy.context.scene.cursor_location=(0,0,0)
+		#smp=sgeometry.asMultiPolygon(self.silh)
+		for smp in self.silh:
+			polygon_utils_cam.shapelyToCurve(ob.name+'_silhouette',smp,0)#
+		#bpy.ops.object.convert(target='CURVE')
+		bpy.context.scene.cursor_location=ob.location
+		bpy.ops.object.origin_set(type='ORIGIN_CURSOR')
+		return {'FINISHED'}