--- conflicted
+++ resolved
@@ -1,4 +1,3 @@
-<<<<<<< HEAD
 # blender CAM image_utils.py (c) 2012 Vilem Novak
 #
 # ***** BEGIN GPL LICENSE BLOCK *****
@@ -1641,8 +1640,8 @@
             n1 = n.nodes.new('CompositorNodeRLayers')
             n2 = n.nodes.new('CompositorNodeViewer')
             n3 = n.nodes.new('CompositorNodeComposite')
-            n.links.new(n1.outputs['Z'], n2.inputs['Image'])
-            n.links.new(n1.outputs['Z'], n3.inputs['Image'])
+            n.links.new(n1.outputs['Depth'], n2.inputs['Image'])
+            n.links.new(n1.outputs['Depth'], n3.inputs['Image'])
             n.nodes.active = n2
             ###################
 
@@ -1659,10 +1658,10 @@
             r.tile_y = 1024  # ceil(resy/1024)
             r.resolution_percentage = 100
 
-            r.engine = 'BLENDER_RENDER'
-            r.use_antialiasing = False
-            r.use_raytrace = False
-            r.use_shadows = False
+            r.engine = 'BLENDER_EEVEE'
+            #r.use_antialiasing = False
+            #r.use_raytrace = False
+            #r.use_shadows = False
             ff = r.image_settings.file_format
             cm = r.image_settings.color_mode
             r.image_settings.file_format = 'OPEN_EXR'
@@ -1797,1815 +1796,4 @@
         if o.inverse:
             samples = numpy.maximum(samples, o.min.z - 0.00001)
         offsetArea(o, samples)
-        numpysave(o.offset_image, iname)
-=======
-# blender CAM image_utils.py (c) 2012 Vilem Novak
-#
-# ***** BEGIN GPL LICENSE BLOCK *****
-#
-#
-# This program is free software; you can redistribute it and/or
-# modify it under the terms of the GNU General Public License
-# as published by the Free Software Foundation; either version 2
-# of the License, or (at your option) any later version.
-#
-# This program is distributed in the hope that it will be useful,
-# but WITHOUT ANY WARRANTY; without even the implied warranty of
-# MERCHANTABILITY or FITNESS FOR A PARTICULAR PURPOSE.	See the
-# GNU General Public License for more details.
-#
-# You should have received a copy of the GNU General Public License
-# along with this program; if not, write to the Free Software Foundation,
-# Inc., 51 Franklin Street, Fifth Floor, Boston, MA 02110-1301, USA.
-#
-# ***** END GPL LICENCE BLOCK *****
-
-import numpy
-import math
-import time
-import random
-
-import curve_simplify
-import mathutils
-from mathutils import *
-
-from cam import simple
-from cam.simple import *
-from cam import chunk
-from cam.chunk import *
-
-
-def getCircle(r, z):
-    car = numpy.array((0), dtype=float)
-    res = 2 * r
-    m = r
-    car.resize(r * 2, r * 2)
-    car.fill(-10)
-    v = mathutils.Vector((0, 0, 0))
-    for a in range(0, res):
-        v.x = (a + 0.5 - m)
-        for b in range(0, res):
-            v.y = (b + 0.5 - m)
-            if (v.length <= r):
-                car[a, b] = z
-    return car
-
-
-def getCircleBinary(r):
-    car = numpy.array((False), dtype=bool)
-    res = 2 * r
-    m = r
-    car.resize(r * 2, r * 2)
-    car.fill(False)
-    v = mathutils.Vector((0, 0, 0))
-    for a in range(0, res):
-        v.x = (a + 0.5 - m)
-        for b in range(0, res):
-            v.y = (b + 0.5 - m)
-            if (v.length <= r):
-                car.itemset((a, b), True)
-    return car
-
-
-# get cutters for the z-buffer image method
-def getCutterArray(operation, pixsize):
-    type = operation.cutter_type
-    # print('generating cutter')
-    r = operation.cutter_diameter / 2 + operation.skin  # /operation.pixsize
-    res = ceil((r * 2) / pixsize)
-    # if res%2==0:#compensation for half-pixels issue, which wasn't an issue, so commented out
-    # res+=1
-    # m=res/2
-    m = res / 2.0
-    car = numpy.array((0), dtype=float)
-    car.resize(res, res)
-    car.fill(-10)
-
-    v = mathutils.Vector((0, 0, 0))
-    ps = pixsize
-    if type == 'END':
-        for a in range(0, res):
-            v.x = (a + 0.5 - m) * ps
-            for b in range(0, res):
-                v.y = (b + 0.5 - m) * ps
-                if (v.length <= r):
-                    car.itemset((a, b), 0)
-    elif type == 'BALL' or type == 'BALLNOSE':
-        for a in range(0, res):
-            v.x = (a + 0.5 - m) * ps
-            for b in range(0, res):
-                v.y = (b + 0.5 - m) * ps
-                if (v.length <= r):
-                    z = sin(acos(v.length / r)) * r - r
-                    car.itemset((a, b), z)  # [a,b]=z
-
-    elif type == 'VCARVE':
-        angle = operation.cutter_tip_angle
-        s = math.tan(math.pi * (90 - angle / 2) / 180)
-        for a in range(0, res):
-            v.x = (a + 0.5 - m) * ps
-            for b in range(0, res):
-                v.y = (b + 0.5 - m) * ps
-                if v.length <= r:
-                    z = (-v.length * s)
-                    car.itemset((a, b), z)
-    elif type == 'CUSTOM':
-        cutob = bpy.data.objects[operation.cutter_object_name]
-        scale = ((cutob.dimensions.x / cutob.scale.x) / 2) / r  #
-        # print(cutob.scale)
-        vstart = Vector((0, 0, -10))
-        vend = Vector((0, 0, 10))
-        print('sampling custom cutter')
-        maxz = -1
-        for a in range(0, res):
-            vstart.x = (a + 0.5 - m) * ps * scale
-            vend.x = vstart.x
-
-            for b in range(0, res):
-                vstart.y = (b + 0.5 - m) * ps * scale
-                vend.y = vstart.y
-                v = vend - vstart
-                c = cutob.ray_cast(vstart, v, v.length)
-                # print(c)
-                if c[3] != -1:
-                    z = -c[1][2] / scale
-                    # print(c)
-                    if z > -9:
-                        # print(z)
-                        if z > maxz:
-                            maxz = z
-                        car.itemset((a, b), z)
-        car -= maxz
-    return car
-
-
-def numpysave(a, iname):
-    inamebase = bpy.path.basename(iname)
-
-    i = numpytoimage(a, inamebase)
-
-    r = bpy.context.scene.render
-
-    r.image_settings.file_format = 'OPEN_EXR'
-    r.image_settings.color_mode = 'BW'
-    r.image_settings.color_depth = '32'
-
-    i.save_render(iname)
-
-
-def numpytoimage(a, iname):
-    print('numpy to image', iname)
-    t = time.time()
-    print(a.shape[0], a.shape[1])
-    foundimage = False
-
-    for image in bpy.data.images:
-
-        if image.name[:len(iname)] == iname and image.size[0] == a.shape[0] and image.size[1] == a.shape[1]:
-            i = image
-            foundimage = True
-    if not foundimage:
-        bpy.ops.image.new(name=iname, width=a.shape[0], height=a.shape[1], color=(0, 0, 0, 1), alpha=True,
-                          generated_type='BLANK', float=True)
-        for image in bpy.data.images:
-            # print(image.name[:len(iname)],iname, image.size[0],a.shape[0],image.size[1],a.shape[1])
-            if image.name[:len(iname)] == iname and image.size[0] == a.shape[0] and image.size[1] == a.shape[1]:
-                i = image
-
-    d = a.shape[0] * a.shape[1]
-    a = a.swapaxes(0, 1)
-    a = a.reshape(d)
-    a = a.repeat(4)
-    a[3::4] = 1
-    # i.pixels=a this was 50 percent slower...
-    i.pixels[:] = a[:]  # this gives big speedup!
-    print('\ntime ' + str(time.time() - t))
-    return i
-
-
-def imagetonumpy(i):
-    t = time.time()
-    inc = 0
-
-    width = i.size[0]
-    height = i.size[1]
-    x = 0
-    y = 0
-    count = 0
-    na = numpy.array((0.1), dtype=float)
-
-    size = width * height
-    na.resize(size * 4)
-
-    p = i.pixels[
-        :]  # these 2 lines are about 15% faster than na[:]=i.pixels[:].... whyyyyyyyy!!?!?!?!?! Blender image data access is evil.
-    na[:] = p
-    # na=numpy.array(i.pixels[:])#this was terribly slow... at least I know why now, it probably
-    na = na[::4]
-    na = na.reshape(height, width)
-    na = na.swapaxes(0, 1)
-
-    print('\ntime of image to numpy ' + str(time.time() - t))
-    return na
-
-
-def offsetArea(o, samples):
-    ''' offsets the whole image with the cutter + skin offsets '''
-    if o.update_offsetimage_tag:
-        minx, miny, minz, maxx, maxy, maxz = o.min.x, o.min.y, o.min.z, o.max.x, o.max.y, o.max.z
-        o.offset_image.fill(-10)
-
-        sourceArray = samples
-        cutterArray = getCutterArray(o, o.pixsize)
-
-        # progress('image size', sourceArray.shape)
-
-        width = len(sourceArray)
-        height = len(sourceArray[0])
-        cwidth = len(cutterArray)
-
-        t = time.time()
-
-        m = int(cwidth / 2.0)
-
-        if o.inverse:
-            sourceArray = -sourceArray + minz
-        print(o.offset_image.shape)
-        comparearea = o.offset_image[m: width - cwidth + m, m:height - cwidth + m]
-        # i=0
-        for x in range(0, cwidth):  # cwidth):
-            text = "Offsetting depth " + str(int(x * 100 / cwidth))
-            # o.operator.report({"INFO"}, text)
-            progress('offset ', int(x * 100 / cwidth))
-            for y in range(0,
-                           cwidth):  # TODO:OPTIMIZE THIS - this can run much faster when the areas won't be created each run????tests dont work now
-                if cutterArray[x, y] > -10:
-                    # i+=1
-                    # progress(i)
-                    # winner
-                    numpy.maximum(sourceArray[x: width - cwidth + x, y: height - cwidth + y] + cutterArray[x, y],
-                                  comparearea, comparearea)
-                    # contest of performance
-                    '''
-					if bpy.app.debug_value==0 :#original
-						comparearea=numpy.maximum(sourceArray[  x : width-cwidth+x ,y : height-cwidth+y]+cutterArray[x,y],comparearea)
-					elif bpy.app.debug_value==1:
-						narea = numpy.maximum(sourceArray[  x : width-cwidth+x ,y : height-cwidth+y]+cutterArray[x,y],comparearea)
-						comparearea = narea
-					elif bpy.app.debug_value==3:
-						numpy.maximum(sourceArray[  x : width-cwidth+x ,y : height-cwidth+y]+cutterArray[x,y],comparearea, comparearea)
-						'''
-
-        o.offset_image[m: width - cwidth + m, m:height - cwidth + m] = comparearea
-        # progress('offseting done')
-
-        progress('\ntime ' + str(time.time() - t))
-
-        o.update_offsetimage_tag = False
-    # progress('doing offsetimage')
-    # numpytoimage(o.offset_image,o)
-    return o.offset_image
-
-
-"""
-deprecated function, currently not used anywhere inside blender CAM.
-def outlineImageBinary(o,radius,i,offset):
-	'''takes a binary image, and performs offset on it, something like delate/erode, just with circular patter. The oldest offset solution in Blender CAM. '''
-	t=time.time()
-	progress('outline image')
-	r=ceil(radius/o.pixsize)
-	c=getCircleBinary(r)
-	w=len(i)
-	h=len(i[0])
-	oar=i.copy()
-	#oar.fill(-10000000)
-	
-	ar = i[:,:-1] != i[:,1:] 
-	indices1=ar.nonzero()
-	if offset:
-		dofunc=numpy.logical_or
-	else:
-		c=numpy.logical_not(c)
-		dofunc=numpy.logical_and
-	w=i.shape[0]
-	h=i.shape[1]
-	for id in range(0,len(indices1[0])):
-		a=indices1[0].item(id)
-		b=indices1[1].item(id)
-		if a>r and b>r and a<w-r and b<h-r:
-			#progress(oar.shape,c.shape)
-			oar[a-r:a+r,b-r:b+r]=dofunc(oar[a-r:a+r,b-r:b+r],c)
-		
-	ar=i[:-1,:]!=i[1:,:]
-	indices2=ar.nonzero()
-	for id in range(0,len(indices2[0])):
-		a=indices2[0].item(id)
-		b=indices2[1].item(id)
-		if a>r and b>r and a<w-r and b<h-r:
-			#progress(oar.shape,c.shape)
-			oar[a-r:a+r,b-r:b+r]=dofunc(oar[a-r:a+r,b-r:b+r],c)
-	progress(time.time()-t)
-	return oar
-
-def outlineImage(o,radius,i,minz):
-	'''takes a binary image, and performs offset on it, something like delate/erode, just with circular patter. The oldest offset solution in Blender CAM. was used to add ambient to the operation in the image based method'''
-	minz=minz-0.0000001#correction test
-	t=time.time()
-	progress('outline image')
-	r=ceil(radius/o.pixsize)
-	c=getCircle(r,minz)
-	w=len(i)
-	h=len(i[0])
-	oar=i.copy()
-	#oar.fill(-10000000)
-	for a in range(r,len(i)-1-r):
-		for b in range(r,len(i[0])-1-r):
-			p1=i[a,b]
-			p2=i[a+1,b]
-			p3=i[a,b+1]
-			if p1<minz<p2 or p1>minz>p2 or p1<minz<p3 or p1>minz>p3:
-				oar[a-r:a+r,b-r:b+r]=numpy.maximum(oar[a-r:a+r,b-r:b+r],c)
-	progress(time.time()-t)
-	return oar
-"""
-
-
-def dilateAr(ar, cycles):
-    for c in range(cycles):
-        ar[1:-1, :] = numpy.logical_or(ar[1:-1, :], ar[:-2, :])
-        # ar[1:-1,:]=numpy.logical_or(ar[1:-1,:],ar[2:,:] )
-        ar[:, 1:-1] = numpy.logical_or(ar[:, 1:-1], ar[:, :-2])
-
-
-# ar[:,1:-1]=numpy.logical_or(ar[:,1:-1],ar[:,2:] )
-
-def getOffsetImageCavities(o, i):  # for pencil operation mainly
-    '''detects areas in the offset image which are 'cavities' - the curvature changes.'''
-    # i=numpy.logical_xor(lastislice , islice)
-    progress('detect corners in the offset image')
-    vertical = i[:-2, 1:-1] - i[1:-1, 1:-1] - o.pencil_threshold > i[1:-1, 1:-1] - i[2:, 1:-1]
-    horizontal = i[1:-1, :-2] - i[1:-1, 1:-1] - o.pencil_threshold > i[1:-1, 1:-1] - i[1:-1, 2:]
-    # if bpy.app.debug_value==2:
-
-    ar = numpy.logical_or(vertical, horizontal)
-
-    if 0:  # this is newer strategy, finds edges nicely, but pff.going exacty on edge, it has tons of spikes and simply is not better than the old one
-        iname = getCachePath(o) + '_pencilthres.exr'
-        # numpysave(ar,iname)#save for comparison before
-        chunks = imageEdgeSearch_online(o, ar, i)
-        iname = getCachePath(o) + '_pencilthres_comp.exr'
-    # numpysave(ar,iname)#and after
-    else:  # here is the old strategy with
-        dilateAr(ar, 1)
-        iname = getCachePath(o) + '_pencilthres.exr'
-        # numpysave(ar,iname)#save for comparison before
-
-        chunks = imageToChunks(o, ar)
-
-        for ch in chunks:  # convert 2d chunks to 3d
-            for i, p in enumerate(ch.points):
-                ch.points[i] = (p[0], p[1], 0)
-
-        chunks = chunksRefine(chunks, o)
-
-    ###crop pixels that are on outer borders
-    for chi in range(len(chunks) - 1, -1, -1):
-        chunk = chunks[chi]
-        for si in range(len(chunk.points) - 1, -1, -1):
-            if not (o.min.x < chunk.points[si][0] < o.max.x and o.min.y < chunk.points[si][1] < o.max.y):
-                chunk.points.pop(si)
-        if len(chunk.points) < 2:
-            chunks.pop(chi)
-
-    return chunks
-
-
-def imageEdgeSearch_online(o, ar, zimage):  # search edges for pencil strategy, another try.
-    t = time.time()
-    minx, miny, minz, maxx, maxy, maxz = o.min.x, o.min.y, o.min.z, o.max.x, o.max.y, o.max.z
-    pixsize = o.pixsize
-    edges = []
-
-    r = 3  # ceil((o.cutter_diameter/12)/o.pixsize)
-    d = 2 * r
-    coef = 0.75
-    # sx=o.max.x-o.min.x
-    # sy=o.max.y-o.min.y
-    # size=ar.shape[0]
-    maxarx = ar.shape[0]
-    maxary = ar.shape[1]
-
-    directions = ((-1, -1), (0, -1), (1, -1), (1, 0), (1, 1), (0, 1), (-1, 1), (-1, 0))
-
-    indices = ar.nonzero()  # first get white pixels
-    startpix = ar.sum()  #
-    totpix = startpix
-    chunks = []
-    xs = indices[0][0]
-    ys = indices[1][0]
-    nchunk = camPathChunk([(xs, ys, zimage[xs, ys])])  # startposition
-    dindex = 0  # index in the directions list
-    last_direction = directions[dindex]
-    test_direction = directions[dindex]
-    i = 0
-    perc = 0
-    itests = 0
-    totaltests = 0
-    maxtests = 500
-    maxtotaltests = startpix * 4
-
-    ar[xs, ys] = False
-
-    while totpix > 0 and totaltests < maxtotaltests:  # a ratio when the algorithm is allowed to end
-
-        if perc != int(100 - 100 * totpix / startpix):
-            perc = int(100 - 100 * totpix / startpix)
-            progress('pencil path searching', perc)
-        # progress('simulation ',int(100*i/l))
-        success = False
-        testangulardistance = 0  # distance from initial direction in the list of direction
-        testleftright = False  # test both sides from last vector
-        # achjo=0
-        while not success:
-            # print(achjo)
-            # achjo+=1
-            xs = nchunk.points[-1][0] + test_direction[0]
-            ys = nchunk.points[-1][1] + test_direction[1]
-
-            if xs > r and xs < ar.shape[0] - r and ys > r and ys < ar.shape[1] - r:
-                test = ar[xs, ys]
-                # print(test)
-                if test:
-                    success = True
-            if success:
-                nchunk.points.append([xs, ys, zimage[xs, ys]])
-                last_direction = test_direction
-                ar[xs, ys] = False
-                if 0:
-                    print('success')
-                    print(xs, ys, testlength, testangle)
-                    print(lastvect)
-                    print(testvect)
-                    print(itests)
-            else:
-                # nchunk.append([xs,ys])#for debugging purpose
-                # ar.shape[0]
-                test_direction = last_direction
-                if testleftright:
-                    testangulardistance = -testangulardistance
-                    testleftright = False
-                else:
-                    testangulardistance = -testangulardistance
-                    testangulardistance += 1  # increment angle
-                    testleftright = True
-
-                if abs(testangulardistance) > 6:  # /testlength
-                    testangulardistance = 0
-                    indices = ar.nonzero()
-                    totpix = len(indices[0])
-                    chunks.append(nchunk)
-                    if len(indices[0] > 0):
-                        xs = indices[0][0]
-                        ys = indices[1][0]
-                        nchunk = camPathChunk([(xs, ys, zimage[xs, ys])])  # startposition
-
-                        ar[xs, ys] = False
-                    else:
-                        nchunk = camPathChunk([])
-
-                    test_direction = directions[3]
-                    last_direction = directions[3]
-                    success = True
-                    itests = 0
-                # print('reset')
-                if len(nchunk.points) > 0:
-                    if nchunk.points[-1][0] + test_direction[0] < r:
-                        testvect.x = r
-                    if nchunk.points[-1][1] + test_direction[1] < r:
-                        testvect.y = r
-                    if nchunk.points[-1][0] + test_direction[0] > maxarx - r:
-                        testvect.x = maxarx - r
-                    if nchunk.points[-1][1] + test_direction[1] > maxary - r:
-                        testvect.y = maxary - r
-
-                # dindex=directions.index(last_direction)
-                dindexmod = dindex + testangulardistance
-                while dindexmod < 0:
-                    dindexmod += len(directions)
-                while dindexmod > len(directions):
-                    dindexmod -= len(directions)
-
-                test_direction = directions[dindexmod]
-                if 0:
-                    print(xs, ys, test_direction, last_direction, testangulardistance)
-                    print(totpix)
-            itests += 1
-            totaltests += 1
-
-        i += 1
-        if i % 100 == 0:
-            # print('100 succesfull tests done')
-            totpix = ar.sum()
-            # print(totpix)
-            # print(totaltests)
-            i = 0
-    chunks.append(nchunk)
-    for ch in chunks:
-        # vecchunk=[]
-        # vecchunks.append(vecchunk)
-        ch = ch.points
-        for i in range(0, len(ch)):
-            ch[i] = (
-            (ch[i][0] + coef - o.borderwidth) * o.pixsize + minx, (ch[i][1] + coef - o.borderwidth) * o.pixsize + miny,
-            ch[i][2])
-    # vecchunk.append(Vector(ch[i]))
-    return chunks
-
-
-def simCutterSpot(xs, ys, z, cutterArray, si, getvolume=False):
-    '''simulates a cutter cutting into stock, taking away the volume, and optionally returning the volume that has been milled. This is now used for feedrate tweaking.'''
-    # xs=int(xs)
-    # ys=int(ys)
-    m = int(cutterArray.shape[0] / 2)
-    size = cutterArray.shape[0]
-    if xs > m and xs < si.shape[0] - m and ys > m and ys < si.shape[1] - m:  # whole cutter in image there
-        if getvolume:
-            volarray = si[xs - m:xs - m + size, ys - m:ys - m + size].copy()
-        si[xs - m:xs - m + size, ys - m:ys - m + size] = numpy.minimum(si[xs - m:xs - m + size, ys - m:ys - m + size],
-                                                                       cutterArray + z)
-        if getvolume:
-            volarray = si[xs - m:xs - m + size, ys - m:ys - m + size] - volarray
-            vsum = abs(volarray.sum())
-            # print(vsum)
-            return vsum
-
-    elif xs > -m and xs < si.shape[0] + m and ys > -m and ys < si.shape[
-        1] + m:  # part of cutter in image, for extra large cutters
-
-        startx = max(0, xs - m)
-        starty = max(0, ys - m)
-        endx = min(si.shape[0], xs - m + size)
-        endy = min(si.shape[0], ys - m + size)
-        castartx = max(0, m - xs)
-        castarty = max(0, m - ys)
-        caendx = min(size, si.shape[0] - xs + m)
-        caendy = min(size, si.shape[1] - ys + m)
-        # print(startx,endx,starty,endy,castartx,caendx,castarty, caendy)
-        if getvolume:
-            volarray = si[startx:endx, starty:endy].copy()
-        si[startx:endx, starty:endy] = numpy.minimum(si[startx:endx, starty:endy],
-                                                     cutterArray[castartx:caendx, castarty:caendy] + z)
-        if getvolume:
-            volarray = si[startx:endx, starty:endy] - volarray
-            vsum = abs(volarray.sum())
-            # print(vsum)
-            return vsum
-
-    return 0
-
-
-def generateSimulationImage(operations, limits):
-    minx, miny, minz, maxx, maxy, maxz = limits
-    # print(minx,miny,minz,maxx,maxy,maxz)
-    sx = maxx - minx
-    sy = maxy - miny
-    t = time.time()
-    o = operations[0]  # getting sim detail and others from first op.
-    simulation_detail = o.simulation_detail
-    borderwidth = o.borderwidth
-    resx = ceil(sx / simulation_detail) + 2 * borderwidth
-    resy = ceil(sy / simulation_detail) + 2 * borderwidth
-    # resx=ceil(sx/o.pixsize)+2*o.borderwidth
-    # resy=ceil(sy/o.pixsize)+2*o.borderwidth
-    # create array in which simulation happens, similar to an image to be painted in.
-    si = numpy.array((0.1), dtype=float)
-    si.resize(resx, resy)
-    si.fill(maxz)
-
-    for o in operations:
-        ob = bpy.data.objects["cam_path_{}".format(o.name)]
-        m = ob.data
-        verts = m.vertices
-
-        if o.do_simulation_feedrate:
-            kname = 'feedrates'
-            m.use_customdata_edge_crease = True
-
-            if m.shape_keys is None or m.shape_keys.key_blocks.find(kname) == -1:
-                ob.shape_key_add()
-                if len(m.shape_keys.key_blocks) == 1:
-                    ob.shape_key_add()
-                shapek = m.shape_keys.key_blocks[-1]
-                shapek.name = kname
-            else:
-                shapek = m.shape_keys.key_blocks[kname]
-            shapek.data[0].co = (0.0, 0, 0)
-        # print(len(shapek.data))
-        # print(len(verts_rotations))
-
-        # for i,co in enumerate(verts_rotations):#TODO: optimize this. this is just rewritten too many times...
-        # print(r)
-        #	shapek.data[i].co=co
-
-        totalvolume = 0.0
-
-        cutterArray = getCutterArray(o, simulation_detail)
-        # cb=cutterArray<-1
-        # cutterArray[cb]=1
-        cutterArray = -cutterArray
-        mid = int(cutterArray.shape[0] / 2)
-        size = cutterArray.shape[0]
-        # print(si.shape)
-        # for ch in chunks:
-        lasts = verts[1].co
-        perc = -1
-        vtotal = len(verts)
-        dropped = 0
-
-        xs = 0
-        ys = 0
-
-        for i, vert in enumerate(verts):
-            if perc != int(100 * i / vtotal):
-                perc = int(100 * i / vtotal)
-                progress('simulation', perc)
-            # progress('simulation ',int(100*i/l))
-
-            if i > 0:
-                volume = 0
-                volume_partial = 0
-                s = vert.co
-                v = s - lasts
-
-                l = v.length
-                if (lasts.z < maxz or s.z < maxz) and not (
-                        v.x == 0 and v.y == 0 and v.z > 0):  # only simulate inside material, and exclude lift-ups
-                    if (
-                            v.x == 0 and v.y == 0 and v.z < 0):  # if the cutter goes straight down, we don't have to interpolate.
-                        pass;
-
-                    elif v.length > simulation_detail:  # and not :
-
-                        v.length = simulation_detail
-                        lastxs = xs
-                        lastys = ys
-                        while v.length < l:
-                            xs = int((
-                                                 lasts.x + v.x - minx) / simulation_detail + borderwidth + simulation_detail / 2)  # -middle
-                            ys = int((
-                                                 lasts.y + v.y - miny) / simulation_detail + borderwidth + simulation_detail / 2)  # -middle
-                            z = lasts.z + v.z
-                            # print(z)
-                            if lastxs != xs or lastys != ys:
-                                volume_partial = simCutterSpot(xs, ys, z, cutterArray, si, o.do_simulation_feedrate)
-                                if o.do_simulation_feedrate:
-                                    totalvolume += volume
-                                    volume += volume_partial
-                                lastxs = xs
-                                lastys = ys
-                            else:
-                                dropped += 1
-                            v.length += simulation_detail
-
-                    xs = int((s.x - minx) / simulation_detail + borderwidth + simulation_detail / 2)  # -middle
-                    ys = int((s.y - miny) / simulation_detail + borderwidth + simulation_detail / 2)  # -middle
-                    volume_partial = simCutterSpot(xs, ys, s.z, cutterArray, si, o.do_simulation_feedrate)
-                if o.do_simulation_feedrate:  # compute volumes and write data into shapekey.
-                    volume += volume_partial
-                    totalvolume += volume
-                    if l > 0:
-                        load = volume / l
-                    else:
-                        load = 0
-
-                    # this will show the shapekey as debugging graph and will use same data to estimate parts with heavy load
-                    if l != 0:
-                        shapek.data[i].co.y = (load) * 0.000002
-                    else:
-                        shapek.data[i].co.y = shapek.data[i - 1].co.y
-                    shapek.data[i].co.x = shapek.data[i - 1].co.x + l * 0.04
-                    shapek.data[i].co.z = 0
-                lasts = s
-
-        # print('dropped '+str(dropped))
-        if o.do_simulation_feedrate:  # smoothing ,but only backward!
-            xcoef = shapek.data[len(shapek.data) - 1].co.x / len(shapek.data)
-            for a in range(0, 10):
-                # print(shapek.data[-1].co)
-                nvals = []
-                val1 = 0  #
-                val2 = 0
-                w1 = 0  #
-                w2 = 0
-
-                for i, d in enumerate(shapek.data):
-                    val = d.co.y
-
-                    if i > 1:
-                        d1 = shapek.data[i - 1].co
-                        val1 = d1.y
-                        if d1.x - d.co.x != 0:
-                            w1 = 1 / (abs(d1.x - d.co.x) / xcoef)
-
-                    if i < len(shapek.data) - 1:
-                        d2 = shapek.data[i + 1].co
-                        val2 = d2.y
-                        if d2.x - d.co.x != 0:
-                            w2 = 1 / (abs(d2.x - d.co.x) / xcoef)
-
-                    # print(val,val1,val2,w1,w2)
-
-                    val = (val + val1 * w1 + val2 * w2) / (1.0 + w1 + w2)
-                    nvals.append(val)
-                for i, d in enumerate(shapek.data):
-                    d.co.y = nvals[i]
-
-            # apply mapping - convert the values to actual feedrates.
-            total_load = 0
-            max_load = 0
-            for i, d in enumerate(shapek.data):
-                total_load += d.co.y
-                max_load = max(max_load, d.co.y)
-            normal_load = total_load / len(shapek.data)
-
-            thres = 0.5
-
-            scale_graph = 0.05  # warning this has to be same as in export in utils!!!!
-
-            totverts = len(shapek.data)
-            for i, d in enumerate(shapek.data):
-                if d.co.y > normal_load:
-                    d.co.z = scale_graph * max(0.3,
-                                               normal_load / d.co.y)  # original method was : max(0.4,1-2*(d.co.y-max_load*thres)/(max_load*(1-thres)))
-                else:
-                    d.co.z = scale_graph * 1
-                if i < totverts - 1:
-                    m.edges[i].crease = d.co.y / (normal_load * 4)
-
-    # d.co.z*=0.01#debug
-
-    o = operations[0]
-    si = si[borderwidth:-borderwidth, borderwidth:-borderwidth]
-    si += -minz
-
-    # print(si.shape[0],si.shape[1])
-
-    # print('simulation done in %f seconds' % (time.time()-t))
-    return si
-
-
-def crazyPath(
-        o):  # TODO: try to do something with this  stuff, it's just a stub. It should be a greedy adaptive algorithm. started another thing below.
-    MAX_BEND = 0.1  # in radians...#TODO: support operation chains ;)
-    prepareArea(o)
-    # o.millimage =
-    sx = o.max.x - o.min.x
-    sy = o.max.y - o.min.y
-
-    resx = ceil(sx / o.simulation_detail) + 2 * o.borderwidth
-    resy = ceil(sy / o.simulation_detail) + 2 * o.borderwidth
-
-    o.millimage = numpy.array((0.1), dtype=float)
-    o.millimage.resize(resx, resy)
-    o.millimage.fill(0)
-    o.cutterArray = -getCutterArray(o, o.simulation_detail)  # getting inverted cutter
-    crazy = camPathChunk([(0, 0, 0)])
-    testpos = (o.min.x, o.min.y, o.min.z)
-
-
-def buildStroke(start, end, cutterArray):
-    strokelength = max(abs(end[0] - start[0]), abs(end[1] - start[1]))
-    size_x = abs(end[0] - start[0]) + cutterArray.size[0]
-    size_y = abs(end[1] - start[1]) + cutterArray.size[0]
-    r = cutterArray.size[0] / 2
-
-    strokeArray = numpy.array((0), dtype=float)
-    strokeArray.resize(size_x, size_y)
-    strokeArray.fill(-10)
-    samplesx = numpy.round(numpy.linspace(start[0], end[0], strokelength))
-    samplesy = numpy.round(numpy.linspace(start[1], end[1], strokelength))
-    samplesz = numpy.round(numpy.linspace(start[2], end[2], strokelength))
-
-    for i in range(0, len(strokelength)):
-        # strokeArray(samplesx[i]-r:samplesx[i]+r,samplesy[i]-r:samplesy[i]+r)
-        # strokeArray(samplesx[i]-r:samplesx[i]+r,samplesy[i]-r:samplesy[i]+r)
-        # cutterArray+samplesz[i]
-        strokeArray[samplesx[i] - r:samplesx[i] + r, samplesy[i] - r:samplesy[i] + r] = numpy.maximum(
-            strokeArray[samplesx[i] - r:samplesx[i] + r, samplesy[i] - r:samplesy[i] + r], cutterArray + samplesz[i])
-    return strokeArray
-
-
-def testStroke():
-    pass;
-
-
-def applyStroke():
-    pass;
-
-
-def testStrokeBinary(img, stroke):
-    pass;  # buildstroke()
-
-
-def crazyStrokeImage(
-        o):  # this surprisingly works, and can be used as a basis for something similar to adaptive milling strategy.
-    t = time.time()
-    minx, miny, minz, maxx, maxy, maxz = o.min.x, o.min.y, o.min.z, o.max.x, o.max.y, o.max.z
-    pixsize = o.pixsize
-    edges = []
-
-    r = int((o.cutter_diameter / 2.0) / o.pixsize)  # ceil((o.cutter_diameter/12)/o.pixsize)
-    d = 2 * r
-    coef = 0.75
-    # sx=o.max.x-o.min.x
-    # sy=o.max.y-o.min.y
-    # size=ar.shape[0]
-
-    ar = o.offset_image.copy()
-    sampleimage = o.offset_image
-    finalstate = o.zbuffer_image
-    maxarx = ar.shape[0]
-    maxary = ar.shape[1]
-
-    cutterArray = getCircleBinary(r)
-    cutterArrayNegative = -cutterArray
-    # cutterArray=1-cutterArray
-
-    cutterimagepix = cutterArray.sum()
-    # ar.fill(True)
-    satisfypix = cutterimagepix * o.crazy_threshold1  # a threshold which says if it is valuable to cut in a direction
-    toomuchpix = cutterimagepix * o.crazy_threshold2
-    indices = ar.nonzero()  # first get white pixels
-    startpix = ar.sum()  #
-    totpix = startpix
-    chunks = []
-    xs = indices[0][0] - r
-    if xs < r: xs = r
-    ys = indices[1][0] - r
-    if ys < r: ys = r
-    nchunk = camPathChunk([(xs, ys)])  # startposition
-    print(indices)
-    print(indices[0][0], indices[1][0])
-    lastvect = Vector((r, 0, 0))  # vector is 3d, blender somehow doesn't rotate 2d vectors with angles.
-    testvect = lastvect.normalized() * r / 2.0  # multiply *2 not to get values <1 pixel
-    rot = Euler((0, 0, 1))
-    i = 0
-    perc = 0
-    itests = 0
-    totaltests = 0
-    maxtests = 500
-    maxtotaltests = 1000000
-
-    print(xs, ys, indices[0][0], indices[1][0], r)
-    ar[xs - r:xs - r + d, ys - r:ys - r + d] = ar[xs - r:xs - r + d, ys - r:ys - r + d] * cutterArrayNegative
-    anglerange = [-pi, pi]  # range for angle of toolpath vector versus material vector
-    testangleinit = 0
-    angleincrement = 0.05
-    if (o.movement_type == 'CLIMB' and o.spindle_rotation_direction == 'CCW') or (
-            o.movement_type == 'CONVENTIONAL' and o.spindle_rotation_direction == 'CW'):
-        anglerange = [-pi, 0]
-        testangleinit = 1
-        angleincrement = -angleincrement
-    elif (o.movement_type == 'CONVENTIONAL' and o.spindle_rotation_direction == 'CCW') or (
-            o.movement_type == 'CLIMB' and o.spindle_rotation_direction == 'CW'):
-        anglerange = [0, pi]
-        testangleinit = -1
-        angleincrement = angleincrement
-    while totpix > 0 and totaltests < maxtotaltests:  # a ratio when the algorithm is allowed to end
-
-        # if perc!=int(100*totpix/startpix):
-        #   perc=int(100*totpix/startpix)
-        #   progress('crazy path searching what to mill!',perc)
-        # progress('simulation ',int(100*i/l))
-        success = False
-        # define a vector which gets varied throughout the testing, growing and growing angle to sides.
-        testangle = testangleinit
-        testleftright = False
-        testlength = r
-
-        while not success:
-            xs = nchunk.points[-1][0] + int(testvect.x)
-            ys = nchunk.points[-1][1] + int(testvect.y)
-            if xs > r + 1 and xs < ar.shape[0] - r - 1 and ys > r + 1 and ys < ar.shape[1] - r - 1:
-                testar = ar[xs - r:xs - r + d, ys - r:ys - r + d] * cutterArray
-                if 0:
-                    print('test')
-                    print(testar.sum(), satisfypix)
-                    print(xs, ys, testlength, testangle)
-                    print(lastvect)
-                    print(testvect)
-                    print(totpix)
-
-                eatpix = testar.sum()
-                cindices = testar.nonzero()
-                cx = cindices[0].sum() / eatpix
-                cy = cindices[1].sum() / eatpix
-                v = Vector((cx - r, cy - r))
-                angle = testvect.to_2d().angle_signed(v)
-                if anglerange[0] < angle < anglerange[1]:  # this could be righthanded milling? lets see :)
-                    if toomuchpix > eatpix > satisfypix:
-                        success = True
-            if success:
-                nchunk.points.append([xs, ys])
-                lastvect = testvect
-                ar[xs - r:xs - r + d, ys - r:ys - r + d] = ar[xs - r:xs - r + d, ys - r:ys - r + d] * (-cutterArray)
-                totpix -= eatpix
-                itests = 0
-                if 0:
-                    print('success')
-                    print(xs, ys, testlength, testangle)
-                    print(lastvect)
-                    print(testvect)
-                    print(itests)
-            else:
-                # nchunk.append([xs,ys])#for debugging purpose
-                # ar.shape[0]
-                # TODO: after all angles were tested into material higher than toomuchpix, it should cancel, otherwise there is no problem with long travel in free space.....
-                # TODO:the testing should start not from the same angle as lastvector, but more towards material. So values closer to toomuchpix are obtained rather than satisfypix
-                testvect = lastvect.normalized() * testlength
-                right = True
-                if testangleinit == 0:  # meander
-                    if testleftright:
-                        testangle = -testangle
-                        testleftright = False
-                    else:
-                        testangle = abs(testangle) + angleincrement  # increment angle
-                        testleftright = True
-                else:  # climb/conv.
-                    testangle += angleincrement
-
-                if abs(testangle) > o.crazy_threshold3:  # /testlength
-                    testangle = testangleinit
-                    testlength += r / 4.0
-                if nchunk.points[-1][0] + testvect.x < r:
-                    testvect.x = r
-                if nchunk.points[-1][1] + testvect.y < r:
-                    testvect.y = r
-                if nchunk.points[-1][0] + testvect.x > maxarx - r:
-                    testvect.x = maxarx - r
-                if nchunk.points[-1][1] + testvect.y > maxary - r:
-                    testvect.y = maxary - r
-
-                '''
-				if testlength>10:#weird test 
-					indices1=ar.nonzero()
-					nchunk.append(indices1[0])
-					lastvec=Vector((1,0,0))
-					testvec=Vector((1,0,0))
-					testlength=r
-					success=True
-				'''
-                rot.z = testangle
-
-                testvect.rotate(rot)
-                if 0:
-                    print(xs, ys, testlength, testangle)
-                    print(lastvect)
-                    print(testvect)
-                    print(totpix)
-            itests += 1
-            totaltests += 1
-            # achjo
-            if itests > maxtests or testlength > r * 1.5:
-                # print('resetting location')
-                indices = ar.nonzero()
-                chunks.append(nchunk)
-                if len(indices[0]) > 0:
-                    index = random.randint(0, len(indices[0]) - 1)
-                    # print(index,len(indices[0]))
-                    xs = indices[0][0] - r
-                    if xs < r: xs = r
-                    ys = indices[1][0] - r
-                    if ys < r: ys = r
-                    nchunk = camPathChunk([(xs, ys)])  # startposition
-                    ar[xs - r:xs - r + d, ys - r:ys - r + d] = ar[xs - r:xs - r + d,
-                                                               ys - r:ys - r + d] * cutterArrayNegative
-                    # lastvect=Vector((r,0,0))#vector is 3d, blender somehow doesn't rotate 2d vectors with angles.
-                    r = random.random() * 2 * pi
-                    e = Euler((0, 0, r))
-                    testvect = lastvect.normalized() * 4  # multiply *2 not to get values <1 pixel
-                    testvect.rotate(e)
-                    lastvect = testvect.copy()
-                success = True
-                itests = 0
-        # xs=(s.x-o.min.x)/o.simulation_detail+o.borderwidth+o.simulation_detail/2#-m
-        # ys=(s.y-o.min.y)/o.simulation_detail+o.borderwidth+o.simulation_detail/2#-m
-        i += 1
-        if i % 100 == 0:
-            print('100 succesfull tests done')
-            totpix = ar.sum()
-            print(totpix)
-            print(totaltests)
-            i = 0
-    chunks.append(nchunk)
-    for ch in chunks:
-        # vecchunk=[]
-        # vecchunks.append(vecchunk)
-        ch = ch.points
-        for i in range(0, len(ch)):
-            ch[i] = (
-            (ch[i][0] + coef - o.borderwidth) * o.pixsize + minx, (ch[i][1] + coef - o.borderwidth) * o.pixsize + miny,
-            0)
-    # vecchunk.append(Vector(ch[i]))
-    return chunks
-
-
-def crazyStrokeImageBinary(o, ar,
-                           avoidar):  # this surprisingly works, and can be used as a basis for something similar to adaptive milling strategy.
-    # works like this:
-    # start 'somewhere'
-    # try to go in various directions.
-    # if somewhere the cutter load is appropriate - it is correct magnitude and side, continue in that directon
-    # try to continue straight or around that, looking
-    t = time.time()
-    minx, miny, minz, maxx, maxy, maxz = o.min.x, o.min.y, o.min.z, o.max.x, o.max.y, o.max.z
-    pixsize = o.pixsize
-    edges = []
-    # TODO this should be somewhere else, but here it is now to get at least some ambient for start of the operation.
-    ar[:o.borderwidth, :] = 0
-    ar[-o.borderwidth:, :] = 0
-    ar[:, :o.borderwidth] = 0
-    ar[:, -o.borderwidth:] = 0
-    debug = numpytoimage(ar, 'start')
-
-    r = int((o.cutter_diameter / 2.0) / o.pixsize)  # ceil((o.cutter_diameter/12)/o.pixsize)
-    d = 2 * r
-    coef = 0.75
-    # sx=o.max.x-o.min.x
-    # sy=o.max.y-o.min.y
-    # size=ar.shape[0]
-    maxarx = ar.shape[0]
-    maxary = ar.shape[1]
-
-    cutterArray = getCircleBinary(r)
-    cutterArrayNegative = -cutterArray
-    # cutterArray=1-cutterArray
-
-    cutterimagepix = cutterArray.sum()
-    # ar.fill(True)
-
-    anglelimit = o.crazy_threshold3
-    satisfypix = cutterimagepix * o.crazy_threshold1  # a threshold which says if it is valuable to cut in a direction
-    toomuchpix = cutterimagepix * o.crazy_threshold2  # same, but upper limit
-    optimalpix = cutterimagepix * o.crazy_threshold5  # (satisfypix+toomuchpix)/2.0# the ideal eating ratio
-    indices = ar.nonzero()  # first get white pixels
-
-    startpix = ar.sum()  #
-    totpix = startpix
-
-    chunks = []
-    # try to find starting point here
-
-    xs = indices[0][0] - r / 2
-    if xs < r: xs = r
-    ys = indices[1][0] - r
-    if ys < r: ys = r
-
-    nchunk = camPathChunk([(xs, ys)])  # startposition
-    print(indices)
-    print(indices[0][0], indices[1][0])
-    lastvect = Vector((r, 0, 0))  # vector is 3d, blender somehow doesn't rotate 2d vectors with angles.
-    testvect = lastvect.normalized() * r / 4.0  # multiply *2 not to get values <1 pixel
-    rot = Euler((0, 0, 1))
-    i = 0
-    perc = 0
-    itests = 0
-    totaltests = 0
-    maxtests = 2000
-    maxtotaltests = 20000  # 1000000
-
-    margin = 0
-
-    # print(xs,ys,indices[0][0],indices[1][0],r)
-    ar[xs - r:xs + r, ys - r:ys + r] = ar[xs - r:xs + r, ys - r:ys + r] * cutterArrayNegative
-    anglerange = [-pi,
-                  pi]  # range for angle of toolpath vector versus material vector - probably direction negative to the force applied on cutter by material.
-    testangleinit = 0
-    angleincrement = o.crazy_threshold4
-
-    if (o.movement_type == 'CLIMB' and o.spindle_rotation_direction == 'CCW') or (
-            o.movement_type == 'CONVENTIONAL' and o.spindle_rotation_direction == 'CW'):
-        anglerange = [-pi, 0]
-        testangleinit = anglelimit
-        angleincrement = -angleincrement
-    elif (o.movement_type == 'CONVENTIONAL' and o.spindle_rotation_direction == 'CCW') or (
-            o.movement_type == 'CLIMB' and o.spindle_rotation_direction == 'CW'):
-        anglerange = [0, pi]
-        testangleinit = -anglelimit
-        angleincrement = angleincrement
-
-    while totpix > 0 and totaltests < maxtotaltests:  # a ratio when the algorithm is allowed to end
-
-        # if perc!=int(100*totpix/startpix):
-        #   perc=int(100*totpix/startpix)
-        #   progress('crazy path searching what to mill!',perc)
-        # progress('simulation ',int(100*i/l))
-        success = False
-        # define a vector which gets varied throughout the testing, growing and growing angle to sides.
-        testangle = testangleinit
-        testleftright = False
-        testlength = r
-
-        foundsolutions = []
-        while not success:
-            xs = int(nchunk.points[-1][0] + testvect.x)
-            ys = int(nchunk.points[-1][1] + testvect.y)
-            # print(xs,ys,ar.shape)
-            # print(d)
-            if xs > r + margin and xs < ar.shape[0] - r - margin and ys > r + margin and ys < ar.shape[1] - r - margin:
-                # avoidtest=avoidar[xs-r:xs+r,ys-r:ys+r]*cutterArray
-                if not avoidar[xs, ys]:
-                    testar = ar[xs - r:xs + r, ys - r:ys + r] * cutterArray
-                    if 0:
-                        print('test')
-                        print(testar.sum(), satisfypix, toomuchpix)
-                        print(xs, ys, testlength, testangle)
-                        print(lastvect)
-                        print(testvect)
-                        print(totpix)
-
-                    eatpix = testar.sum()
-                    cindices = testar.nonzero()
-                    cx = cindices[0].sum() / eatpix
-                    cy = cindices[1].sum() / eatpix
-                    v = Vector((cx - r, cy - r))
-                    # print(testvect.length,testvect)
-
-                    if v.length != 0:
-                        angle = testvect.to_2d().angle_signed(v)
-                        # if angle>pi:
-                        # print('achjo\n\n\n\n\n',angle)
-                        if (anglerange[0] < angle < anglerange[1] and toomuchpix > eatpix > satisfypix) or (
-                                eatpix > 0 and totpix < startpix * 0.025):  # this could be righthanded milling? lets see :)
-                            # print(xs,ys,angle)
-                            foundsolutions.append([testvect.copy(), eatpix])
-                            if len(foundsolutions) >= 10:  # or totpix < startpix*0.025:
-                                success = True
-            itests += 1
-            totaltests += 1
-            # achjo
-
-            if success:
-                # fist, try to inter/extrapolate the recieved results.
-                closest = 100000000
-                # print('evaluate')
-                for s in foundsolutions:
-                    # print(abs(s[1]-optimalpix),optimalpix,abs(s[1]))
-                    if abs(s[1] - optimalpix) < closest:
-                        bestsolution = s
-                        closest = abs(s[1] - optimalpix)
-                # print('closest',closest)
-                '''
-				v1=foundsolutions[0][0]
-				v2=foundsolutions[1][0]
-				pix1=foundsolutions[0][1]
-				pix2=foundsolutions[1][1]
-				if pix1 == pix2:
-					ratio=0.5
-				else:
-					ratio=((optimalpix-pix1)/(pix2-pix1))
-				print(v2,v1,pix1,pix2)
-				print(ratio)
-				'''
-                testvect = bestsolution[0]  # v1#+(v2-v1)*ratio#rewriting with interpolated vect.
-                xs = int(nchunk.points[-1][0] + testvect.x)
-                ys = int(nchunk.points[-1][1] + testvect.y)
-                # if xs>r+margin and xs<ar.shape[0]-r-margin and ys>r+margin and ys<ar.shape[1]-r-margin :
-                # nchunk.points.append([xs+v.x,ys+v.y])
-                nchunk.points.append([xs, ys])
-                lastvect = testvect
-
-                ar[xs - r:xs + r, ys - r:ys + r] = ar[xs - r:xs + r, ys - r:ys + r] * cutterArrayNegative
-                totpix -= bestsolution[1]
-                itests = 0
-                if 0:
-                    print('success')
-                    print(testar.sum(), satisfypix, toomuchpix)
-                    print(xs, ys, testlength, testangle)
-                    print(lastvect)
-                    print(testvect)
-                    print(itests)
-                totaltests = 0
-            else:
-                # nchunk.append([xs,ys])#for debugging purpose
-                # ar.shape[0]
-                # TODO: after all angles were tested into material higher than toomuchpix, it should cancel, otherwise there is no problem with long travel in free space.....
-                # TODO:the testing should start not from the same angle as lastvector, but more towards material. So values closer to toomuchpix are obtained rather than satisfypix
-                testvect = lastvect.normalized() * testlength
-
-                if testangleinit == 0:  # meander
-                    if testleftright:
-                        testangle = -testangle - angleincrement
-                        testleftright = False
-                    else:
-                        testangle = -testangle + angleincrement  # increment angle
-                        testleftright = True
-                else:  # climb/conv.
-                    testangle += angleincrement
-
-                if (abs(testangle) > o.crazy_threshold3 and len(nchunk.points) > 1) or abs(
-                        testangle) > 2 * pi:  # /testlength
-                    testangle = testangleinit
-                    testlength += r / 4.0
-                # print(itests,testlength)
-                if nchunk.points[-1][0] + testvect.x < r:
-                    testvect.x = r
-                if nchunk.points[-1][1] + testvect.y < r:
-                    testvect.y = r
-                if nchunk.points[-1][0] + testvect.x > maxarx - r:
-                    testvect.x = maxarx - r
-                if nchunk.points[-1][1] + testvect.y > maxary - r:
-                    testvect.y = maxary - r
-
-                '''
-				if testlength>10:#weird test 
-					indices1=ar.nonzero()
-					nchunk.append(indices1[0])
-					lastvec=Vector((1,0,0))
-					testvec=Vector((1,0,0))
-					testlength=r
-					success=True
-				'''
-                rot.z = testangle
-                # if abs(testvect.normalized().y<-0.99):
-                #	print(testvect,rot.z)
-                testvect.rotate(rot)
-
-                if 0:
-                    print(xs, ys, testlength, testangle)
-                    print(lastvect)
-                    print(testvect)
-                    print(totpix)
-                if itests > maxtests or testlength > r * 1.5:
-                    # if len(foundsolutions)>0:
-
-                    # print('resetting location')
-                    # print(testlength,r)
-                    andar = numpy.logical_and(ar, numpy.logical_not(avoidar))
-                    indices = andar.nonzero()
-                    if len(nchunk.points) > 1:
-                        chunk.parentChildDist([nchunk], chunks, o, distance=r)
-                        chunks.append(nchunk)
-
-                    if totpix > startpix * 0.001:
-                        found = False
-                        ftests = 0
-                        while not found:
-                            # look for next start point:
-                            index = random.randint(0, len(indices[0]) - 1)
-                            # print(index,len(indices[0]))
-                            # print(indices[index])
-                            # xs=random.randint(r,maxarx-r)
-                            # ys=random.randint(r,maxary-r)
-                            xs = indices[0][index]
-                            ys = indices[1][index]
-                            v = Vector((r - 1, 0, 0))
-                            randomrot = random.random() * 2 * pi
-                            e = Euler((0, 0, randomrot))
-                            v.rotate(e)
-                            xs += int(v.x)
-                            ys += int(v.y)
-                            if xs < r: xs = r
-                            if ys < r: ys = r
-                            '''
-								avoidtest=avoidar[xs-r:xs+r,ys-r:ys+r]*cutterArray
-								asum=avoidtest.sum()
-								if asum>0:
-									cindices=avoidtest.nonzero()
-									cx=cindices[0].sum()/asum
-									cy=cindices[1].sum()/asum
-									v=Vector((cx-r,cy-r))
-									print(v,r)
-									v.length=max(1,r-v.length)
-									xs-=v.x
-									ys-=v.y
-								'''
-                            if avoidar[xs, ys] == 0:
-
-                                # print(toomuchpix,ar[xs-r:xs-r+d,ys-r:ys-r+d].sum()*pi/4,satisfypix)
-                                testarsum = ar[xs - r:xs - r + d, ys - r:ys - r + d].sum() * pi / 4
-                                if toomuchpix > testarsum > 0 or (
-                                        totpix < startpix * 0.025):  # 0 now instead of satisfypix
-                                    found = True
-                                    # print(xs,ys,indices[0][index],indices[1][index])
-
-                                    nchunk = camPathChunk([(xs, ys)])  # startposition
-                                    ar[xs - r:xs + r, ys - r:ys + r] = ar[xs - r:xs + r,
-                                                                       ys - r:ys + r] * cutterArrayNegative
-                                    # lastvect=Vector((r,0,0))#vector is 3d, blender somehow doesn't rotate 2d vectors with angles.
-                                    randomrot = random.random() * 2 * pi
-                                    e = Euler((0, 0, randomrot))
-                                    testvect = lastvect.normalized() * 2  # multiply *2 not to get values <1 pixel
-                                    testvect.rotate(e)
-                                    lastvect = testvect.copy()
-                            if ftests > 2000:
-                                totpix = 0  # this quits the process now.
-                            ftests += 1
-
-                    success = True
-                    itests = 0
-        # xs=(s.x-o.min.x)/o.simulation_detail+o.borderwidth+o.simulation_detail/2#-m
-        # ys=(s.y-o.min.y)/o.simulation_detail+o.borderwidth+o.simulation_detail/2#-m
-        i += 1
-        if i % 100 == 0:
-            print('100 succesfull tests done')
-            totpix = ar.sum()
-            print(totpix)
-            print(totaltests)
-            i = 0
-    if len(nchunk.points) > 1:
-        chunk.parentChildDist([nchunk], chunks, o, distance=r)
-        chunks.append(nchunk)
-    # chunks=setChunksZ(chunks,o.minz)
-    debug = numpytoimage(ar, 'debug')
-    debug = numpytoimage(cutterArray, 'debil')
-
-    for ch in chunks:
-        # vecchunk=[]
-        # vecchunks.append(vecchunk)
-        ch = ch.points
-        for i in range(0, len(ch)):
-            ch[i] = (
-            (ch[i][0] + coef - o.borderwidth) * o.pixsize + minx, (ch[i][1] + coef - o.borderwidth) * o.pixsize + miny,
-            o.minz)
-
-    # vecchunk.append(Vector(ch[i]))
-    return chunks
-
-
-def imageToChunks(o, image, with_border=False):
-    t = time.time()
-    minx, miny, minz, maxx, maxy, maxz = o.min.x, o.min.y, o.min.z, o.max.x, o.max.y, o.max.z
-    pixsize = o.pixsize
-
-    # progress('detecting outline')
-    edges = []
-    ar = image[:, :-1] - image[:, 1:]
-
-    indices1 = ar.nonzero()
-    borderspread = 2  # o.cutter_diameter/o.pixsize#when the border was excluded precisely, sometimes it did remove some silhouette parts
-    r = o.borderwidth - borderspread  # to prevent outline of the border was 3 before and also (o.cutter_diameter/2)/pixsize+o.borderwidth
-    if with_border:
-        #	print('border')
-        r = 0  # o.borderwidth/2
-    w = image.shape[0]
-    h = image.shape[1]
-    coef = 0.75  # compensates for imprecisions
-    for id in range(0, len(indices1[0])):
-        a = indices1[0][id]
-        b = indices1[1][id]
-        if r < a < w - r and r < b < h - r:
-            edges.append(((a - 1, b), (a, b)))
-
-    ar = image[:-1, :] - image[1:, :]
-    indices2 = ar.nonzero()
-    for id in range(0, len(indices2[0])):
-        a = indices2[0][id]
-        b = indices2[1][id]
-        if r < a < w - r and r < b < h - r:
-            edges.append(((a, b - 1), (a, b)))
-
-    i = 0
-    chi = 0
-
-    polychunks = []
-    # progress(len(edges))
-
-    d = {}
-    for e in edges:
-        d[e[0]] = []
-        d[e[1]] = []
-    for e in edges:
-        verts1 = d[e[0]]
-        verts2 = d[e[1]]
-        verts1.append(e[1])
-        verts2.append(e[0])
-
-    # progress(time.time()-t)
-    t = time.time()
-    if len(edges) > 0:
-
-        ch = [edges[0][0], edges[0][1]]  # first and his reference
-
-        d[edges[0][0]].remove(edges[0][1])
-        # d.pop(edges[0][0])
-
-        i = 0
-        # verts=[123]
-        specialcase = 0
-        closed = False
-        # progress('condensing outline')
-        while len(
-                d) > 0 and i < 20000000:  # and verts!=[]:  ####bacha na pripade krizku takzvane, kdy dva pixely na sebe uhlopricne jsou
-            verts = d.get(ch[-1], [])
-            closed = False
-            # print(verts)
-
-            if len(verts) <= 1:  # this will be good for not closed loops...some time
-                closed = True
-                if len(verts) == 1:
-                    ch.append(verts[0])
-                    verts.remove(verts[0])
-            elif len(verts) >= 3:
-                specialcase += 1
-                # if specialcase>=2:
-                # print('thisisit')
-                v1 = ch[-1]
-                v2 = ch[-2]
-                white = image[v1[0], v1[1]]
-                comesfromtop = v1[1] < v2[1]
-                comesfrombottom = v1[1] > v2[1]
-                comesfromleft = v1[0] > v2[0]
-                comesfromright = v1[0] < v2[0]
-                take = False
-                for v in verts:
-                    if (v[0] == ch[-2][0] and v[1] == ch[-2][1]):
-                        pass;
-                        verts.remove(v)
-
-                    if not take:
-                        if (not white and comesfromtop) or (white and comesfrombottom):  # goes right
-                            if v1[0] + 0.5 < v[0]:
-                                take = True
-                        elif (not white and comesfrombottom) or (white and comesfromtop):  # goes left
-                            if v1[0] > v[0] + 0.5:
-                                take = True
-                        elif (not white and comesfromleft) or (white and comesfromright):  # goes down
-                            if v1[1] > v[1] + 0.5:
-                                take = True
-                        elif (not white and comesfromright) or (white and comesfromleft):  # goes up
-                            if v1[1] + 0.5 < v[1]:
-                                take = True
-                        if take:
-                            ch.append(v)
-                            verts.remove(v)
-                    #   break
-
-            else:  # here it has to be 2 always
-                done = False
-                for vi in range(len(verts) - 1, -1, -1):
-                    if not done:
-                        v = verts[vi]
-                        if (v[0] == ch[-2][0] and v[1] == ch[-2][1]):
-                            pass
-                            verts.remove(v)
-                        else:
-
-                            ch.append(v)
-                            done = True
-                            verts.remove(v)
-                            if (v[0] == ch[0][0] and v[1] == ch[0][1]):  # or len(verts)<=1:
-                                closed = True
-
-            if closed:
-                polychunks.append(ch)
-                for si, s in enumerate(ch):
-                    # print(si)
-                    if si > 0:  # first one was popped
-                        if d.get(s, None) != None and len(
-                                d[s]) == 0:  # this makes the case much less probable, but i think not impossible
-                            d.pop(s)
-                if len(d) > 0:
-                    newch = False
-                    while not newch:
-                        v1 = d.popitem()
-                        if len(v1[1]) > 0:
-                            ch = [v1[0], v1[1][0]]
-                            newch = True
-
-            # print(' la problema grandiosa')
-            i += 1
-            if i % 10000 == 0:
-                print(len(ch))
-                # print(polychunks)
-                print(i)
-
-        # polychunks.append(ch)
-
-        vecchunks = []
-
-        for ch in polychunks:
-            vecchunk = []
-            vecchunks.append(vecchunk)
-            for i in range(0, len(ch)):
-                ch[i] = (
-                (ch[i][0] + coef - o.borderwidth) * pixsize + minx, (ch[i][1] + coef - o.borderwidth) * pixsize + miny,
-                0)
-                vecchunk.append(Vector(ch[i]))
-        t = time.time()
-        # print('optimizing outline')
-
-        # print('directsimplify')
-        reduxratio = 1.25  # was 1.25
-        soptions = ['distance', 'distance', o.pixsize * reduxratio, 5, o.pixsize * reduxratio]
-        # soptions=['distance','distance',0.0,5,0,5,0]#o.pixsize*1.25,5,o.pixsize*1.25]
-        # polychunks=[]
-        nchunks = []
-        for i, ch in enumerate(vecchunks):
-
-            s = curve_simplify.simplify_RDP(ch, soptions)
-            # print(s)
-            nch = camPathChunk([])
-            for i in range(0, len(s)):
-                nch.points.append((ch[s[i]].x, ch[s[i]].y))
-
-            if len(nch.points) > 2:
-                # polychunks[i].points=nch
-                nchunks.append(nch)
-        # m=
-
-        return nchunks
-    else:
-        return []
-
-
-def imageToShapely(o, i, with_border=False):
-    polychunks = imageToChunks(o, i, with_border)
-    polys = chunksToShapely(polychunks)
-
-    t = time.time()
-
-    return polys  # [polys]
-
-
-def getSampleImage(s, sarray, minz):
-    x = s[0]
-    y = s[1]
-    if (x < 0 or x > len(sarray) - 1) or (y < 0 or y > len(sarray[0]) - 1):
-        return -10
-    # return None;#(sarray[y,x] bugs
-    else:
-        # return(sarray[int(x),int(y)])
-        minx = floor(x)
-        maxx = minx + 1
-        # maxx=ceil(x)
-        # if maxx==minx:
-        #	maxx+=1
-        miny = floor(y)
-        maxy = miny + 1
-        # maxy=ceil(y)
-        # if maxy==miny:
-        #	maxy+=1
-        # if maxx-1!=minx or maxy-1!=miny:
-        #	print('not right')
-
-        '''
-		s1a=sarray[minx,miny]#
-		s2a=sarray[maxx,miny]
-		s1b=sarray[minx,maxy]
-		s2b=sarray[maxx,maxy]
-		'''
-        # if bpy.app.debug_value == 0:
-        s1a = sarray.item(minx, miny)  # most optimal access to array so far
-        s2a = sarray.item(maxx, miny)
-        s1b = sarray.item(minx, maxy)
-        s2b = sarray.item(maxx, maxy)
-        # elif 0:#bpy.app.debug_value >0:
-        #	sar=sarray[minx:maxx+1,miny:maxy]
-        #	s1a=sar.item(0,0)
-        #	s2a=sar.item(1,0)
-        #	s1b=sar.item(0,1)
-        #	s2b=sar.item(1,1)
-        # elif bpy.app.debug_value >0:
-        #	s1a,s2a,s1b,s2b=sarray[minx:maxx+1,miny:maxy+1]
-        # if s1a==minz and s2a==minz and s1b==minz and s2b==minz:
-        #  return
-        '''
-		if min(s1a,s2a,s1b,s2b)<-10:
-			#return -10
-			if s1a<-10:
-				s1a=s2a
-			if s2a<-10:
-				s2a=s1a
-			if s1b<-10:
-				s1b=s2b
-			if s2b<-10:
-				s2b=s1b
-	
-			sa=s1a*(maxx-x)+s2a*(x-minx)
-			sb=s1b*(maxx-x)+s2b*(x-minx)
-			if sa<-10:
-				sa=sb
-			if sb<-10:
-				sb=sa
-			z=sa*(maxy-y)+sb*(y-miny)
-			return z
-			
-		else:
-		'''
-        sa = s1a * (maxx - x) + s2a * (x - minx)
-        sb = s1b * (maxx - x) + s2b * (x - minx)
-        z = sa * (maxy - y) + sb * (y - miny)
-        return z
-
-
-def getResolution(o):
-    sx = o.max.x - o.min.x
-    sy = o.max.y - o.min.y
-
-    resx = ceil(sx / o.pixsize) + 2 * o.borderwidth
-    resy = ceil(sy / o.pixsize) + 2 * o.borderwidth
-
-
-# def renderZbuffer():
-
-# this basically renders blender zbuffer and makes it accessible by saving & loading it again.
-# that's because blender doesn't allow accessing pixels in render :(
-def renderSampleImage(o):
-    t = time.time()
-    progress('getting zbuffer')
-    # print(o.zbuffer_image)
-
-    if o.geometry_source == 'OBJECT' or o.geometry_source == 'GROUP':
-        pixsize = o.pixsize
-
-        sx = o.max.x - o.min.x
-        sy = o.max.y - o.min.y
-
-        resx = ceil(sx / o.pixsize) + 2 * o.borderwidth
-        resy = ceil(sy / o.pixsize) + 2 * o.borderwidth
-
-        if not o.update_zbufferimage_tag and len(o.zbuffer_image) == resx and len(o.zbuffer_image[
-                                                                                      0]) == resy:  # if we call this accidentally in more functions, which currently happens...
-            # print('has zbuffer')
-            return o.zbuffer_image
-        ####setup image name
-        # fn=bpy.data.filepath
-        # iname=bpy.path.abspath(fn)
-        # l=len(bpy.path.basename(fn))
-        iname = getCachePath(o) + '_z.exr'
-        if not o.update_zbufferimage_tag:
-            try:
-                i = bpy.data.images.load(iname)
-            except:
-                o.update_zbufferimage_tag = True
-        if o.update_zbufferimage_tag:
-            s = bpy.context.scene
-
-            # prepare nodes first
-            s.use_nodes = True
-            n = s.node_tree
-
-            n.links.clear()
-            n.nodes.clear()
-            n1 = n.nodes.new('CompositorNodeRLayers')
-            n2 = n.nodes.new('CompositorNodeViewer')
-            n3 = n.nodes.new('CompositorNodeComposite')
-            n.links.new(n1.outputs['Depth'], n2.inputs['Image'])
-            n.links.new(n1.outputs['Depth'], n3.inputs['Image'])
-            n.nodes.active = n2
-            ###################
-
-            r = s.render
-            r.resolution_x = resx
-            r.resolution_y = resy
-
-            # resize operation image
-            o.offset_image.resize((resx, resy))
-            o.offset_image.fill(-10)
-
-            # various settings for  faster render
-            r.tile_x = 1024  # ceil(resx/1024)
-            r.tile_y = 1024  # ceil(resy/1024)
-            r.resolution_percentage = 100
-
-            r.engine = 'BLENDER_EEVEE'
-            #r.use_antialiasing = False
-            #r.use_raytrace = False
-            #r.use_shadows = False
-            ff = r.image_settings.file_format
-            cm = r.image_settings.color_mode
-            r.image_settings.file_format = 'OPEN_EXR'
-            r.image_settings.color_mode = 'BW'
-            r.image_settings.color_depth = '32'
-
-            # camera settings
-            camera = s.camera
-            if camera == None:
-                bpy.ops.object.camera_add(align='WORLD', enter_editmode=False, location=(0, 0, 0),
-                                          rotation=(0, 0, 0))
-                camera = bpy.context.active_object
-                bpy.context.scene.camera = camera
-            # bpy.ops.view3d.object_as_camera()
-
-            camera.data.type = 'ORTHO'
-            camera.data.ortho_scale = max(resx * o.pixsize, resy * o.pixsize)
-            camera.location = (o.min.x + sx / 2, o.min.y + sy / 2, 1)
-            camera.rotation_euler = (0, 0, 0)
-            # if not o.render_all:#removed in 0.3
-
-            h = []
-
-            # ob=bpy.data.objects[o.object_name]
-            for ob in s.objects:
-                h.append(ob.hide_render)
-                ob.hide_render = True
-            for ob in o.objects:
-                ob.hide_render = False
-
-            bpy.ops.render.render()
-
-            # if not o.render_all:
-            for id, obs in enumerate(s.objects):
-                obs.hide_render = h[id]
-
-            imgs = bpy.data.images
-            for isearch in imgs:
-                if len(isearch.name) >= 13:
-                    if isearch.name[:13] == 'Render Result':
-                        i = isearch
-
-                        # progress(iname)
-                        i.save_render(iname)
-
-            r.image_settings.file_format = ff
-            r.image_settings.color_mode = cm
-
-            i = bpy.data.images.load(iname)
-            bpy.context.scene.render.engine = 'BLENDERCAM_RENDER'
-        a = imagetonumpy(i)
-        a = 1.0 - a
-        o.zbuffer_image = a
-        o.update_zbufferimage_tag = False
-
-    else:
-        i = bpy.data.images[o.source_image_name]
-        if o.source_image_crop:
-            sx = int(i.size[0] * o.source_image_crop_start_x / 100.0)
-            ex = int(i.size[0] * o.source_image_crop_end_x / 100.0)
-            sy = int(i.size[1] * o.source_image_crop_start_y / 100.0)
-            ey = int(i.size[1] * o.source_image_crop_end_y / 100.0)
-        else:
-            sx = 0
-            ex = i.size[0]
-            sy = 0
-            ey = i.size[1]
-
-        o.offset_image.resize(ex - sx + 2 * o.borderwidth, ey - sy + 2 * o.borderwidth)
-
-        o.pixsize = o.source_image_size_x / i.size[0]
-        progress('pixel size in the image source', o.pixsize)
-
-        rawimage = imagetonumpy(i)
-        maxa = numpy.max(rawimage)
-        mina = numpy.min(rawimage)
-        a = numpy.array((1.0, 1.0))
-        a.resize(2 * o.borderwidth + i.size[0], 2 * o.borderwidth + i.size[1])
-        neg = o.source_image_scale_z < 0
-        if o.strategy == 'WATERLINE':  # waterline strategy needs image border to have ok ambient.
-            a.fill(1 - neg)
-        else:  # other operations like parallel need to reach the border
-            a.fill(neg)  #
-        # 2*o.borderwidth
-        a[o.borderwidth:-o.borderwidth, o.borderwidth:-o.borderwidth] = rawimage
-        a = a[sx:ex + o.borderwidth * 2, sy:ey + o.borderwidth * 2]
-
-        if o.source_image_scale_z < 0:  # negative images place themselves under the 0 plane by inverting through scale multiplication
-            a = (a - mina)  # first, put the image down, se we know the image minimum is on 0
-            a *= o.source_image_scale_z
-
-        else:  # place positive images under 0 plane, this is logical
-            a = (a - mina)  # first, put the image down, se we know the image minimum is on 0
-            a *= o.source_image_scale_z
-            a -= (maxa - mina) * o.source_image_scale_z
-
-        a += o.source_image_offset.z  # after that, image gets offset.
-
-        o.minz = numpy.min(a)  # TODO: I really don't know why this is here...
-        o.min.z = numpy.min(a)
-        print('min z ', o.min.z)
-        print('max z ', o.max.z)
-        print('max image ', numpy.max(a))
-        print('min image ', numpy.min(a))
-        o.zbuffer_image = a
-    # progress('got z buffer also with conversion in:')
-    progress(time.time() - t)
-
-    # progress(a)
-    o.update_zbufferimage_tag = False
-    return o.zbuffer_image
-
-
-# return numpy.array([])
-
-def prepareArea(o):
-    # if not o.use_exact:
-    renderSampleImage(o)
-    samples = o.zbuffer_image
-
-    iname = getCachePath(o) + '_off.exr'
-
-    if not o.update_offsetimage_tag:
-        progress('loading offset image')
-        try:
-            o.offset_image = imagetonumpy(bpy.data.images.load(iname))
-
-        except:
-            o.update_offsetimage_tag = True;
-
-    if o.update_offsetimage_tag:
-        if o.inverse:
-            samples = numpy.maximum(samples, o.min.z - 0.00001)
-        offsetArea(o, samples)
-        numpysave(o.offset_image, iname)
->>>>>>> d34cab70
+        numpysave(o.offset_image, iname)